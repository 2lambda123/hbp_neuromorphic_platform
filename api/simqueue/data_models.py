
from datetime import datetime, date
from enum import Enum
from typing import List, Dict
from uuid import UUID
import json
<<<<<<< HEAD

=======
>>>>>>> 64acd7b3
#from fairgraph.brainsimulation import SimulationConfiguration

from pydantic import BaseModel, HttpUrl, AnyUrl, validator, ValidationError
from fastapi.encoders import jsonable_encoder
from fastapi import HTTPException, status



class JobStatus(str, Enum):
    submitted = "submitted"
    validated = "validated"  # unused at the moment
    running = "running"
    mapped = "mapped"  # unused at the moment
    finished = "finished"
    error = "error"
    removed = "removed"


class Comment(BaseModel):
    job_id: int = None
    content: str
    user_id: str = None
    timestamp: datetime = None


class Tag(BaseModel):
    tag_id: int = None
    content: str = None


class CommentBody(BaseModel):
    content: str

class TimeSeries(BaseModel):
    dates: List
    values:List[int]

class DataItem(BaseModel):
    url: AnyUrl
    content_type: str = None
    size: int = None  # in bytes
    hash: str = None


class ResourceUsage(BaseModel):
    value: float
    units: str


class SubmittedJob(BaseModel):
    """
    Job

    Each job has an entry with all the required information to be run on the hardware.
    """
    code: str
    command: str = None
    collab_id: str
    input_data: List[DataItem] = None
    hardware_platform: str
    hardware_config: dict = None
    tags: List[Tag] = None


class AcceptedJob(SubmittedJob):
    id: int
    user_id: str
    status: JobStatus = JobStatus.submitted
    timestamp_submission: datetime = None


class CompletedJob(AcceptedJob):
    output_data: List[DataItem] = None
    provenance: dict = None
    timestamp_completion: datetime = None
    resource_usage: ResourceUsage = None
    comments: List[Comment] = None
    log: str = None


class Job(CompletedJob):
    """Used where we want to return jobs with different statuses"""
    pass


class JobPatch(BaseModel):
    status: JobStatus
    output_data: List[DataItem] = None
    provenance: dict = None
    resource_usage: ResourceUsage = None
    log: str = None


# class Config #?

class QuotaSubmission(BaseModel):
    limit: float   # "Quantity of resources granted"
    platform: str  # "System to which quota applies"


class QuotaUpdate(BaseModel):
    limit: float   # "Quantity of resources granted"
    usage: float   # "Quantity of resources used"


class Quota(QuotaSubmission, QuotaUpdate):
    id: int
    units: str     # core-hours, wafer-hours, GB
    project_id: UUID
    resource_uri: str= None


class ProjectStatus(str, Enum):
    in_prep = "in preparation"
    accepted = "accepted"
    under_review = "under review"
    rejected = "rejected"
    # todo: consider adding "expired"


class ProjectSubmission(BaseModel):
    collab: str
    title: str
    abstract: str
    description: str = None

<<<<<<< HEAD
class ProjectUpdate(ProjectSubmission):
   
    
    duration: int = None
    status: str
    submitted: bool= False
class QuotaSubmission(BaseModel):
    limit: float   # "Quantity of resources granted"
    platform: str  # "System to which quota applies"
    units: str

class QuotaUpdate(BaseModel):
    limit: float  # "Quantity of resources granted"
    usage: float  # "Quantity of resources used"
    
class Quota(QuotaSubmission, QuotaUpdate):
    
    
    
    resource_uri: str= None     
    
    
class QuotaPK(Quota):
     id: UUID
     project_id: UUID
class Project(ProjectSubmission):
    id:UUID
=======

class Project(ProjectSubmission):
    id: UUID
>>>>>>> 64acd7b3
    owner: str
    duration: int = None
    start_date: date = None
    accepted: bool = False
    submission_date: date = None
    decision_date: date = None
    resource_uri: str= None
    quotas: List[Quota]=None
<<<<<<< HEAD
=======

>>>>>>> 64acd7b3
    def status(self):
        if self.submission_date is None:
            return ProjectStatus.in_prep
        elif self.accepted:
            return ProjectStatus.accepted
        elif self.decision_date is None:
            return ProjectStatus.under_review
        else:
            return ProjectStatus.rejected
<<<<<<< HEAD


    


  

=======


class ProjectUpdate(ProjectSubmission):
    owner: str
    duration: int = None
    status: str
    submitted: bool= False


>>>>>>> 64acd7b3
class DateRangeCount(BaseModel):
    start: date
    end: date
    count: Dict[str, int]


class QueueStatus(BaseModel):
    queue_name:str
    running:int
    submitted:int

class Histogram(BaseModel):
    values:List
    bins:List
    platform:str
    status:str
    scale:str
    max:int<|MERGE_RESOLUTION|>--- conflicted
+++ resolved
@@ -3,17 +3,7 @@
 from enum import Enum
 from typing import List, Dict
 from uuid import UUID
-import json
-<<<<<<< HEAD
-
-=======
->>>>>>> 64acd7b3
-#from fairgraph.brainsimulation import SimulationConfiguration
-
-from pydantic import BaseModel, HttpUrl, AnyUrl, validator, ValidationError
-from fastapi.encoders import jsonable_encoder
-from fastapi import HTTPException, status
-
+from pydantic import BaseModel, AnyUrl
 
 
 class JobStatus(str, Enum):
@@ -41,9 +31,11 @@
 class CommentBody(BaseModel):
     content: str
 
+
 class TimeSeries(BaseModel):
     dates: List
     values:List[int]
+
 
 class DataItem(BaseModel):
     url: AnyUrl
@@ -103,21 +95,25 @@
 
 # class Config #?
 
+
+# --- Data models for projects and quotas -----
+
+
 class QuotaSubmission(BaseModel):
     limit: float   # "Quantity of resources granted"
     platform: str  # "System to which quota applies"
+    units: str     # core-hours, wafer-hours, GB
 
 
 class QuotaUpdate(BaseModel):
-    limit: float   # "Quantity of resources granted"
-    usage: float   # "Quantity of resources used"
+    limit: float  # "Quantity of resources granted"
+    usage: float  # "Quantity of resources used"
 
 
 class Quota(QuotaSubmission, QuotaUpdate):
     id: int
-    units: str     # core-hours, wafer-hours, GB
     project_id: UUID
-    resource_uri: str= None
+    resource_uri: str = None
 
 
 class ProjectStatus(str, Enum):
@@ -134,39 +130,9 @@
     abstract: str
     description: str = None
 
-<<<<<<< HEAD
-class ProjectUpdate(ProjectSubmission):
-   
-    
-    duration: int = None
-    status: str
-    submitted: bool= False
-class QuotaSubmission(BaseModel):
-    limit: float   # "Quantity of resources granted"
-    platform: str  # "System to which quota applies"
-    units: str
-
-class QuotaUpdate(BaseModel):
-    limit: float  # "Quantity of resources granted"
-    usage: float  # "Quantity of resources used"
-    
-class Quota(QuotaSubmission, QuotaUpdate):
-    
-    
-    
-    resource_uri: str= None     
-    
-    
-class QuotaPK(Quota):
-     id: UUID
-     project_id: UUID
-class Project(ProjectSubmission):
-    id:UUID
-=======
 
 class Project(ProjectSubmission):
     id: UUID
->>>>>>> 64acd7b3
     owner: str
     duration: int = None
     start_date: date = None
@@ -175,10 +141,7 @@
     decision_date: date = None
     resource_uri: str= None
     quotas: List[Quota]=None
-<<<<<<< HEAD
-=======
 
->>>>>>> 64acd7b3
     def status(self):
         if self.submission_date is None:
             return ProjectStatus.in_prep
@@ -188,15 +151,6 @@
             return ProjectStatus.under_review
         else:
             return ProjectStatus.rejected
-<<<<<<< HEAD
-
-
-    
-
-
-  
-
-=======
 
 
 class ProjectUpdate(ProjectSubmission):
@@ -206,7 +160,9 @@
     submitted: bool= False
 
 
->>>>>>> 64acd7b3
+# --- Data models for statistics -----
+
+
 class DateRangeCount(BaseModel):
     start: date
     end: date
@@ -218,6 +174,7 @@
     running:int
     submitted:int
 
+
 class Histogram(BaseModel):
     values:List
     bins:List
