from django.shortcuts import render_to_response
from django.template.context import RequestContext
from django.http import HttpResponse
from django.contrib.auth.decorators import login_required
import json
import requests
from hbp_app_python_auth.auth import get_access_token, get_token_type
from django.conf import settings

import os.path
import tempfile
import shutil
import mimetypes
from simqueue.models import Job
try:
    from urlparse import urlparse
    from urllib import urlretrieve
except ImportError:  # Py3
    from urllib.parse import urlparse
    from urllib.request import urlretrieve
import errno

@login_required(login_url='/login/hbp/')
def home(request):
    # from the request context, load user
    context = RequestContext(request, {'request': request, 'user': request.user})
    request.access_token = ''
    return render_to_response('home.html', context_instance=context)


@login_required(login_url='/login/hbp/')
def config(request):
    '''Render the config file'''

    res = requests.get(settings.HBP_ENV_URL)
    config = res.json()

    # Use this app client ID
    config['auth']['clientId'] = settings.SOCIAL_AUTH_HBP_KEY

    # Add user token information
    config['auth']['token'] = {
        'access_token': get_access_token(request.user.social_auth.get()),
        'token_type': get_token_type(request.user.social_auth.get()),
        'expires_in': request.session.get_expiry_age(),
    }
    config['build'] = settings.BUILD_INFO

    return HttpResponse(json.dumps(config), content_type='application/json')


def mkdir_p(path):
    # not needed in Python >= 3.2, use os.makedirs(path, exist_ok=True)
    try:
        os.makedirs(path)
    except OSError as exc:
        if exc.errno == errno.EEXIST and os.path.isdir(path):
            pass
        else:
            raise


@login_required(login_url='/login/hbp/')
def copy_datafiles_to_storage(request, target, job_id):
    # get list of output data files from job_id
    job = Job.objects.get(pk=job_id)
    datalist = job.output_data.all()
    # for now, we copy all files. In future, could allow selection of subset

    # todo: check that the files haven't already been copied to the collab

    if datalist:
        # download to local storage
        server_paths = [urlparse(item.url)[2] for item in datalist]
        if len(server_paths) > 1:
            common_prefix = os.path.commonprefix(server_paths)
            assert common_prefix[-1] == "/"
        else:
            common_prefix = os.path.dirname(server_paths[0])
        relative_paths = [os.path.relpath(p, common_prefix) for p in server_paths]

        local_dir = tempfile.mkdtemp()
        for relative_path, dataitem in zip(relative_paths, datalist):
            url = dataitem.url
            (scheme, netloc, path, params, query, fragment) = urlparse(url)
            if not scheme:
                url = "file://" + url
            local_path = os.path.join(local_dir, relative_path)
            dir = os.path.dirname(local_path)
            mkdir_p(dir)
            urlretrieve(url, local_path)

        # upload files
        if target == "collab":
            target_paths = copy_datafiles_to_collab_storage(request, job, local_dir, relative_paths)
        else:
            target_paths = copy_datafiles_with_unicore(request, target, job, local_dir, relative_paths)

        # todo: change path of data files in job record to point to collab storage
        # todo: update provenance record to reflect the copy
        # todo: change the ownership metadata to reflect who launched the job rather than who initiated the copy

        # clean up local dir  # should put most of the function body in a try..except, to ensure we always clean up
        shutil.rmtree(local_dir)
    else:
        target_paths = []

    return HttpResponse(json.dumps(target_paths), content_type='application/json')

def copy_datafiles_to_collab_storage(request, job, local_dir, relative_paths):

    # upload local files to collab storage
    #from bbp_client.oidc.client import BBPOIDCClient
    from hbp_service_client.oidc.client import BBPOIDCClient
    #from bbp_client.document_service.client import Client as DocClient
    from hbp_service_client.document_service.client import Client as DocClient
    #import bbp_services.client as bsc
    import hbp_service_client.client as bsc
<<<<<<< HEAD

=======
>>>>>>> 46689a33
    services = bsc.get_services()

    access_token = get_access_token(request.user.social_auth.get())
    oidc_client = BBPOIDCClient.bearer_auth(services['oidc_service']['prod']['url'], access_token)
    doc_client = DocClient(services['document_service']['prod']['url'], oidc_client)

    project = doc_client.get_project_by_collab_id(job.collab_id)
    root = doc_client.get_path_by_id(project["_uuid"])
    collab_folder = root + "/job_{}".format(job.pk)
    folder_id = doc_client.mkdir(collab_folder)

    collab_paths = []
    for relative_path in relative_paths:
        collab_path = os.path.join(collab_folder, relative_path)
        if os.path.dirname(relative_path):  # if there are subdirectories...
            doc_client.makedirs(os.path.dirname(collab_path))
        local_path = os.path.join(local_dir, relative_path)
        id = doc_client.upload_file(local_path, collab_path)
        collab_paths.append(collab_path)
        content_type = mimetypes.guess_type(local_path)[0]
        if content_type:
            doc_client.set_standard_attr(collab_path, {'_contentType': content_type})

    return collab_paths


def copy_datafiles_with_unicore(request, target, job, local_dir, relative_paths):

    from simqueue import unicore_client
    url = unicore_client.get_site(target)['url']
    access_token = get_access_token(request.user.social_auth.get())
    auth = unicore_client.get_oidc_auth("Bearer {}".format(access_token))
    headers_query = auth.copy()
    headers_query['Accept'] = 'application/json'
    storages = requests.get(url + '/storages', headers=headers_query, verify=False).json()['storages']
    home_url = [st for st in storages if "home" in st.lower()][0] + '/files'
    headers_upload = auth.copy()
    headers_upload['Content-Type'] = "application/octet-stream"

    # upload files
    remote_dir = home_url + "/neuromorphic/job_{}/".format(job.pk)
    remote_paths = []
    for relative_path in relative_paths:
        remote_path = os.path.join(remote_dir, relative_path)
        local_path = os.path.join(local_dir, relative_path)
        with open(local_path, 'rb') as fp:
            file_contents = fp.read()
        response = requests.put(remote_path, headers=headers_upload,
                                data=file_contents, verify=False)
        if response.status_code != 204:
            # bail out early
            break
        remote_paths.append(remote_path)

    return remote_paths<|MERGE_RESOLUTION|>--- conflicted
+++ resolved
@@ -116,10 +116,6 @@
     from hbp_service_client.document_service.client import Client as DocClient
     #import bbp_services.client as bsc
     import hbp_service_client.client as bsc
-<<<<<<< HEAD
-
-=======
->>>>>>> 46689a33
     services = bsc.get_services()
 
     access_token = get_access_token(request.user.social_auth.get())
