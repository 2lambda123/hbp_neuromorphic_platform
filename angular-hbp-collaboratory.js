--- conflicted
+++ resolved
@@ -85,6 +85,19 @@
  */
 
 /**
+ * @module clb-app
+ * @desc
+ * ``clb-app`` module provides utilities to retrieve current
+ * HBP Collaboratory Context in an app and to communicate with the current
+ * Collaboratory instance.
+ *
+ * This module must be bootstraped using ``angular.clbBootstrap`` function as
+ * it needs to load the global environment loaded in CLB_ENBIRONMENT angular
+ * constant.
+ */
+angular.module('clb-app', ['clb-env', 'clb-error']);
+
+/**
  * @module clb-automator
  * @desc
  * `clb-automator` module provides an automation library for the Collaboratory
@@ -125,20 +138,6 @@
 
 angular.module('clb-env', []);
 
-<<<<<<< HEAD
-/**
- * @module clb-app
- * @desc
- * ``clb-app`` module provides utilities to retrieve current
- * HBP Collaboratory Context in an app and to communicate with the current
- * Collaboratory instance.
- *
- * This module must be bootstraped using ``angular.clbBootstrap`` function as
- * it needs to load the global environment loaded in CLB_ENBIRONMENT angular
- * constant.
- */
-angular.module('clb-app', ['clb-env', 'clb-error']);
-=======
 angular.module('clb-error', []);
 
 angular.module('clb-identity', [
@@ -147,7 +146,6 @@
   'clb-error',
   'clb-rest'
 ]);
->>>>>>> 4ad284e4
 
 /**
  * @module clb-rest
@@ -185,13 +183,6 @@
   'clb-rest'
 ]);
 
-angular.module('clb-identity', [
-  'ngLodash',
-  'clb-env',
-  'clb-error',
-  'clb-rest'
-]);
-
 /**
  * @module clb-ui-error
  */
@@ -209,6 +200,12 @@
 angular.module('clb-ui-form', []);
 
 /**
+ * Provides UI widgets around user and groups.
+ * @module clb-ui-identity
+ */
+angular.module('clb-ui-identity', ['ngLodash', 'clb-identity']);
+
+/**
  * Provides a simple loading directive.
  * @module clb-ui-loading
  */
@@ -234,37 +231,217 @@
 ]);
 
 /**
-<<<<<<< HEAD
- * @module clb-ui-form
+ * @module clb-ui-stream
+ */
+angular.module('clb-ui-stream', ['angularMoment', 'clb-stream']);
+
+
+clbApp.$inject = ['$q', '$rootScope', '$timeout', '$window', 'clbError'];angular.module('clb-app')
+.factory('clbApp', clbApp);
+
+/**
+ * @namespace clbApp
+ * @memberof module:clb-app
  * @desc
- * clb-ui-form provides directive to ease creation of forms.
- */
-angular.module('clb-ui-form', []);
-
-/**
- * Provides UI widgets around user and groups.
- * @module clb-ui-identity
- */
-angular.module('clb-ui-identity', ['ngLodash', 'clb-identity']);
-
-/**
- * Provides a simple loading directive.
- * @module clb-ui-loading
- */
-angular.module('clb-ui-loading', []);
-
-/**
-=======
->>>>>>> 4ad284e4
- * @module clb-ui-stream
- */
-angular.module('clb-ui-stream', ['angularMoment', 'clb-stream']);
-
-<<<<<<< HEAD
-angular.module('clb-error', []);
-
-=======
->>>>>>> 4ad284e4
+ * An AngularJS service to interface a web application with the HBP Collaboratory.
+ * This library provides a few helper to work within the Collaboratory environment.
+ *
+ * Usage
+ * -----
+ *
+ * - :ref:`module-clb-app.clbApp.context` is used to set and retrieve
+ *   the current context.
+ * - :ref:`module-clb-app.clbApp.emit` is used to send a command
+ *   to the HBP Collaboratory and wait for its answer.
+ *
+ * @example <caption>Retrieve the current context object</caption>
+ * clbApp.context()
+ * .then(function(context) {
+ *   console.log(context.ctx, context.state, context.collab);
+ * })
+ * .catch(function(err) {
+ *   // Cannot set the state
+ * });
+ *
+ * @example <caption>Set the current state in order for a user to be able to copy-paste its current URL and reopen the same collab with your app loaded at the same place.</caption>
+ * clbApp.context({state: 'lorem ipsum'})
+ * .then(function(context) {
+ *   console.log(context.ctx, context.state, context.collab);
+ * })
+ * .catch(function(err) {
+ *   // Cannot set the state
+ * });
+ *
+ * @param  {object} $q AngularJS service injection
+ * @param  {object} $rootScope AngularJS service injection
+ * @param  {object} $timeout AngularJS service injection
+ * @param  {object} $window AngularJS service injection
+ * @param  {object} clbError AngularJS service injection
+ * @return {object}         the service singleton
+ */
+function clbApp(
+  $q,
+  $rootScope,
+  $timeout,
+  $window,
+  clbError
+) {
+  var eventId = 0;
+  var sentMessages = {};
+
+  /**
+   * Singleton class
+   */
+  function AppToolkit() { }
+  AppToolkit.prototype = {
+    emit: emit,
+    context: context
+  };
+
+  $window.addEventListener('message', function(event) {
+    $rootScope.$emit('message', event.data);
+  });
+
+  $rootScope.$on('message', function(event, message) {
+    if (!message || !message.origin || !sentMessages[message.origin]) {
+      return;
+    }
+    if (message.eventName === 'resolved') {
+      sentMessages[message.origin].resolve(message.data);
+    } else if (message.eventName === 'error') {
+      sentMessages[message.origin].reject(clbError.error(message.data));
+    }
+    sentMessages[message.origin] = null;
+  });
+
+  /**
+   * Send a message to the HBP Collaboratory.
+   * @memberof module:clb-app.clbApp
+   * @param  {string} name name of the event to be propagated
+   * @param  {object} data corresponding data to be sent alongside the event
+   * @return  {Promise} resolve with the message response
+   */
+  function emit(name, data) {
+    eventId++;
+    sentMessages[eventId] = $q.defer();
+    var promise = sentMessages[eventId].promise;
+    $window.parent.postMessage({
+      apiVersion: 1,
+      eventName: name,
+      data: data,
+      ticket: eventId
+    }, '*');
+    return promise;
+  }
+
+  var currentContext;
+
+  /**
+   * @typedef HbpCollaboratoryContext
+   * @memberof module:clb-app.clbApp
+   * @type {object}
+   * @property {string} mode - the current mode, either 'run' or 'edit'
+   * @property {string} ctx - the UUID of the current context
+   * @property {string} state - an application defined state string
+   */
+
+   /**
+    * @memberof module:clb-app.clbApp
+    * @desc
+    * Asynchronously retrieve the current HBP Collaboratory Context, including
+    * the mode, the ctx UUID and the application state if any.
+    * @function context
+    * @param {object} data new values to send to HBP Collaboratory frontend
+    * @return {Promise} resolve to the context
+    * @static
+    */
+  function context(data) {
+    var d = $q.defer();
+    var kill = $timeout(function() {
+      d.reject(clbError.error({
+        type: 'TimeoutException',
+        message: 'No context can be retrieved'
+      }));
+    }, 250);
+
+    if (data) {
+      // discard context if new data should be set.
+      currentContext = null;
+    }
+
+    if (currentContext) {
+      // directly return context when cached.
+      return d.resolve(currentContext);
+    }
+    emit('workspace.context', data)
+    .then(function(context) {
+      $timeout.cancel(kill);
+      currentContext = context;
+      d.resolve(context);
+    })
+    .catch(function(err) {
+      d.reject(clbError.error(err));
+    });
+    return d.promise;
+  }
+  return new AppToolkit();
+}
+
+/* global deferredBootstrapper, window, document */
+angular.clbBootstrap = clbBootstrap;
+
+/**
+ * Bootstrap AngularJS application with the environment configuration loaded.
+ * @param {string} module the name of the Angular application module to load.
+ * @param {objects} options pass those options to deferredBootstrap
+ * @return {Promise} return once the environment has been bootstrapped
+ */
+function clbBootstrap(module, options) {
+  if (window.bbpConfig) {
+    options.env = window.bbpConfig;
+  }
+  if (!options.element) {
+    options.element = document.body;
+  }
+  options.module = module;
+  if (!options.moduleResolves) {
+    options.moduleResolves = {};
+  }
+  options.moduleResolves = [{
+    module: 'clb-env',
+    resolve: {
+      // use injection here as it is not resolved automatically on build.
+      CLB_ENVIRONMENT: ['$q', '$http', function($q, $http) {
+        // Remove any previously defined CLB_ENVIRONMENT
+        // As this results in unpredictable results when multiple apps
+        // use this strategy.
+        var invoker = angular.module(['clb-env'])._invokeQueue;
+        for (var i = 0; i < invoker.length; i++) {
+          var inv = invoker[i];
+          if (inv[2][0] === 'CLB_ENVIRONMENT') {
+            invoker.splice(i, 1);
+            i--;
+          }
+        }
+        if (angular.isString(options.env)) {
+          return $http.get(options.env)
+          .then(function(res) {
+            // Set bbpConfig for backward compatibility
+            window.bbpConfig = res.data;
+            return res.data;
+          });
+        }
+        // Set bbpConfig for backward compatibility
+        if (!window.bbpConfig) {
+          window.bbpConfig = options.env;
+        }
+        return $q.when(options.env);
+      }]
+    }
+  }];
+  return deferredBootstrapper.bootstrap(options);
+}
+
 
 clbAutomator.$inject = ['$q', '$log', 'clbError'];angular.module('clb-automator')
 .factory('clbAutomator', clbAutomator);
@@ -1938,7 +2115,6 @@
 }
 
 /* global window */
-<<<<<<< HEAD
 
 clbEnv.$inject = ['$injector'];
 angular.module('clb-env')
@@ -1995,211 +2171,784 @@
   }
 }
 
-
-clbApp.$inject = ['$q', '$rootScope', '$timeout', '$window', 'clbError'];angular.module('clb-app')
-.factory('clbApp', clbApp);
-
-/**
- * @namespace clbApp
- * @memberof module:clb-app
+/* global document */
+
+clbError.$inject = ['$q'];
+angular.module('clb-error')
+.factory('clbError', clbError);
+
+/**
+ * @class ClbError
+ * @memberof module:clb-error
  * @desc
- * An AngularJS service to interface a web application with the HBP Collaboratory.
- * This library provides a few helper to work within the Collaboratory environment.
- *
- * Usage
- * -----
- *
- * - :ref:`module-clb-app.clbApp.context` is used to set and retrieve
- *   the current context.
- * - :ref:`module-clb-app.clbApp.emit` is used to send a command
- *   to the HBP Collaboratory and wait for its answer.
- *
- * @example <caption>Retrieve the current context object</caption>
- * clbApp.context()
- * .then(function(context) {
- *   console.log(context.ctx, context.state, context.collab);
- * })
- * .catch(function(err) {
- *   // Cannot set the state
- * });
- *
- * @example <caption>Set the current state in order for a user to be able to copy-paste its current URL and reopen the same collab with your app loaded at the same place.</caption>
- * clbApp.context({state: 'lorem ipsum'})
- * .then(function(context) {
- *   console.log(context.ctx, context.state, context.collab);
- * })
- * .catch(function(err) {
- *   // Cannot set the state
- * });
- *
- * @param  {object} $q AngularJS service injection
- * @param  {object} $rootScope AngularJS service injection
- * @param  {object} $timeout AngularJS service injection
- * @param  {object} $window AngularJS service injection
- * @param  {object} clbError AngularJS service injection
- * @return {object}         the service singleton
- */
-function clbApp(
+ * ``ClbError`` describes a standard error object used
+ * to display error message or intropect the situation.
+ *
+ * A ``ClbError`` instance provides the following properties:
+ *
+ * * ``type`` a camel case name of the error type.
+ * * `message` a human readable message of the error that should
+ * be displayed to the end user.
+ * * ``data`` any important data that might help the software to
+ * inspect the issue and take a recovering action.
+ * * ``code`` an error numerical code.
+ *
+ * The ClbError extends the native Javascript Error instance so it also provides:
+ * * ``name`` which is equal to the type
+ * * ``stack`` the stack trace of the error (when available)
+ *
+ * Only ``type``, ``message``, and ``code`` should be considered to be present.
+ * They receive default values when not specified by the situation.
+ *
+ * @param {object} [options] the parameters to use to build the error
+ * @param {string} [options.type] the error type (default to ``'UnknownError'``)
+ * @param {string} [options.message] the error message (default to ``'An unknown error occurred'``)
+ * @param {int} [options.code] the error code (default to ``-1``)
+ * @param {object} [options.data] any data that can be useful to deal with the error
+ */
+function ClbError(options) {
+  options = angular.extend({
+    type: 'UnknownError',
+    message: 'An unknown error occurred.',
+    code: -1
+  }, options);
+  this.type = options.type;
+  this.name = this.type; // Conform to Error class
+  this.message = options.message;
+  this.data = options.data;
+  this.code = options.code;
+  this.stack = (new Error()).stack;
+}
+// Extend the Error prototype
+ClbError.prototype = Object.create(Error.prototype);
+ClbError.prototype.toString = function() {
+  return String(this.type) + ':' + this.message;
+};
+
+/**
+ * @namespace clbError
+ * @memberof module:clb-error
+ * @desc
+ * ``clbError`` provides helper functions that all return an
+ * ``ClbError`` instance given a context object.
+ * @param {object} $q AngularJS injection
+ * @return {object} the service singleton
+ */
+function clbError($q) {
+  return {
+    rejectHttpError: function(err) {
+      return $q.reject(httpError(err));
+    },
+    httpError: httpError,
+
+    /**
+     * Build a ``ClbError`` instance from the provided options.
+     *
+     * - param  {Object} options argument passed to ``ClbError`` constructor
+     * - return {ClbError} the resulting error
+     * @memberof module:clb-error.clbError
+     * @param  {object} options [description]
+     * @return {object}         [description]
+     */
+    error: function(options) {
+      if (options && options instanceof ClbError) {
+        return options;
+      }
+      return new ClbError(options);
+    }
+  };
+
+  /**
+   * @desc
+   * return a `ClbError` instance built from a HTTP response.
+   *
+   * In an ideal case, the response contains json data with an error object.
+   * It also fallback to a reason field and fill default error message for
+   * standard HTTP status error.
+   * @memberof module:clb-error.clbError
+   * @param  {HttpResponse} response Angular $http Response object
+   * @return {ClbError} a valid ClbError
+   */
+  function httpError(response) {
+    // return argument if it is already an
+    // instance of ClbError
+    if (response && response instanceof ClbError) {
+      return response;
+    }
+
+    if (response.status === undefined) {
+      return new ClbError({
+        message: 'Cannot parse error, invalid format.'
+      });
+    }
+    var error = new ClbError({code: response.status});
+
+    if (error.code === 0) {
+      error.type = 'ClientError';
+      error.message = 'The client cannot run the request.';
+      return error;
+    }
+    if (error.code === 404) {
+      error.type = 'NotFound';
+      error.message = 'Resource not found';
+      return error;
+    }
+    if (error.code === 403) {
+      error.type = 'Forbidden';
+      error.message = 'Permission denied: you are not allowed to display ' +
+                      'the page or perform the operation';
+      return error;
+    }
+    if (error.code === 502) {
+      error.type = 'BadGateway';
+      error.message = '502 Bad Gateway Error';
+      if (response.headers('content-type') === 'text/html') {
+        var doc = document.createElement('div');
+        doc.innerHTML = response.data;
+        var titleNode = doc.getElementsByTagName('title')[0];
+        if (titleNode) {
+          error.message = titleNode.innerHTML;
+        }
+      }
+      return error;
+    }
+    if (response.data) {
+      var errorSource = response.data;
+      if (errorSource.error) {
+        errorSource = errorSource.error;
+      }
+      if (errorSource.type) {
+        error.type = errorSource.type;
+      }
+      if (errorSource.data) {
+        error.data = errorSource.data;
+      }
+      if (errorSource.message) {
+        error.message = errorSource.message;
+      } else if (errorSource.reason) {
+        error.type = 'Error';
+        error.message = errorSource.reason;
+      }
+
+      if (!errorSource.type && !errorSource.data &&
+        !errorSource.message && !errorSource.reason) {
+        // unkown format, return raw data
+        error.data = errorSource;
+      }
+    }
+    return error;
+  }
+}
+
+
+clbUser.$inject = ['$rootScope', '$q', '$http', '$cacheFactory', '$log', 'lodash', 'clbEnv', 'clbError', 'clbResultSet', 'clbIdentityUtil'];angular.module('clb-identity')
+.factory('clbUser', clbUser);
+
+/**
+ * ``clbUser`` service let you retrieve and edit user and groups.
+ *
+ * @namespace clbUser
+ * @memberof module:clb-identity
+ * @param  {object} $rootScope      Angular DI
+ * @param  {object} $q              Angular DI
+ * @param  {object} $http           Angular DI
+ * @param  {object} $cacheFactory   Angular DI
+ * @param  {object} $log            Angular DI
+ * @param  {object} lodash          Angular DI
+ * @param  {object} clbEnv          Angular DI
+ * @param  {object} clbError        Angular DI
+ * @param  {object} clbResultSet    Angular DI
+ * @param  {object} clbIdentityUtil Angular DI
+ * @return {object} Angular Service
+ */
+function clbUser(
+  $rootScope,
   $q,
-  $rootScope,
-  $timeout,
-  $window,
-  clbError
+  $http,
+  $cacheFactory,
+  $log,
+  lodash,
+  clbEnv,
+  clbError,
+  clbResultSet,
+  clbIdentityUtil
 ) {
-  var eventId = 0;
-  var sentMessages = {};
-
-  /**
-   * Singleton class
-   */
-  function AppToolkit() { }
-  AppToolkit.prototype = {
-    emit: emit,
-    context: context
+  var userCache = $cacheFactory('clbUser');
+  var userUrl = clbEnv.get('api.user.v1') + '/user';
+  // key used to store the logged in user in the cache
+  var currentUserKey = '_currentUser_';
+  activate();
+
+  return {
+    get: getPromiseId2userInfo,
+    getCurrentUserOnly: getCurrentUserOnly,
+    getCurrentUser: getCurrentUser,
+    create: create,
+    update: update,
+    list: list,
+    search: search,
+    isGroupMember: isGroupMember,
+    adminGroups: adminGroups,
+    memberGroups: groups
   };
 
-  $window.addEventListener('message', function(event) {
-    $rootScope.$emit('message', event.data);
-  });
-
-  $rootScope.$on('message', function(event, message) {
-    if (!message || !message.origin || !sentMessages[message.origin]) {
+  /**
+   * Bootstrap the service
+   * @private
+   */
+  function activate() {
+    $rootScope.$on('user:disconnected', function() {
+      userCache.removeAll();
+    });
+  }
+
+  /**
+   * Create requests with a maximum length of 2000 chars.
+   * @param  {array/any} source Array of params to generate URL for
+   * @param  {string} urlPrefix   The beginning of the URL
+   * @param  {string} destination An array to put all the URL into
+   * @param  {string} argName     Name of the argument
+   * @private
+   */
+  function splitInURl(source, urlPrefix, destination, argName) {
+    if (source.length === 0) {
       return;
     }
-    if (message.eventName === 'resolved') {
-      sentMessages[message.origin].resolve(message.data);
-    } else if (message.eventName === 'error') {
-      sentMessages[message.origin].reject(clbError.error(message.data));
-    }
-    sentMessages[message.origin] = null;
-  });
-
-  /**
-   * Send a message to the HBP Collaboratory.
-   * @memberof module:clb-app.clbApp
-   * @param  {string} name name of the event to be propagated
-   * @param  {object} data corresponding data to be sent alongside the event
-   * @return  {Promise} resolve with the message response
-   */
-  function emit(name, data) {
-    eventId++;
-    sentMessages[eventId] = $q.defer();
-    var promise = sentMessages[eventId].promise;
-    $window.parent.postMessage({
-      apiVersion: 1,
-      eventName: name,
-      data: data,
-      ticket: eventId
-    }, '*');
-    return promise;
-  }
-
-  var currentContext;
-
-  /**
-   * @typedef HbpCollaboratoryContext
-   * @memberof module:clb-app.clbApp
-   * @type {object}
-   * @property {string} mode - the current mode, either 'run' or 'edit'
-   * @property {string} ctx - the UUID of the current context
-   * @property {string} state - an application defined state string
-   */
+    var url = urlPrefix + source[0];
+    var sep = '&' + argName + '=';
+    for (var i = 1; i < source.length; i++) {
+      if (url.length + source[i].length + sep.length < 2000) {
+        // If we still have enough room in the url we add the id to it
+        url += sep + source[i];
+      } else {
+        // We flush the call and start a new one
+        destination.push(url);
+        url = urlPrefix + source[i];
+      }
+    }
+    destination.push(url);
+  }
+
+  /**
+   * Add a list of user to the cache.
+   * @param {array} addedUserList Array of users to add
+   * @param {object} response A key/value store where key is the user id
+   * @private
+   */
+  function addToCache(addedUserList, response) {
+    for (var i = 0; i < addedUserList.length; i++) {
+      var addedUser = addedUserList[i];
+      if (addedUser.displayName === undefined) {
+        addedUser.displayName = addedUser.name;
+      }
+      // add to response
+      response[addedUser.id] = addedUser;
+      // add to cache
+      userCache.put(addedUser.id, addedUser);
+    }
+  }
+
+  /**
+   * @desc
+   * Return a promise that will resolve to a list of groups and users
+   * based on the given array of ``ids``.
+   *
+   * In case of error, the promise is rejected with a ``ClbError`` instance.
+   *
+   * Return a promise with an map of id->userInfo based on the
+   * provided list of IDs.
+   * @function get
+   * @memberof module:clb-identity.clbUser
+   * @param  {array} ids Array of ID
+   * @return {Promise}   Resolve to a map of ID/UserInfo
+   * @private
+   */
+  function getPromiseId2userInfo(ids) {
+    var deferred = $q.defer();
+
+    var uncachedUser = [];
+    var response = {};
+    var urls = [];
+
+    var rejectDeferred = function() {
+      deferred.reject.apply(deferred, ids);
+    };
+    var processResponseAndCarryOn = function(data) {
+      // atm group and user api response data format is different
+      var items;
+      if (data.data.result) {
+        items = data.data.result;
+      } else if (data.data._embedded.users) {
+        items = data.data._embedded.users;
+      } else if (data.data._embedded.groups) {
+        items = data.data._embedded.groups;
+      } else if (data.data.content) {
+        items = data.data.content;
+      } else {
+        $log.error("Unable to find a resultset in data", data);
+      }
+      addToCache(items, response);
+      if (urls && urls.length > 0) {
+        return $http.get(urls.shift())
+        .then(processResponseAndCarryOn, rejectDeferred);
+      }
+      deferred.resolve(response);
+    };
+
+    angular.forEach(ids, function(id) {
+      var user = userCache.get(id);
+      if (user) { // The id is already cached
+        response[id] = user;
+      } else {
+        uncachedUser.push(id);
+      }
+    });
+
+    if (uncachedUser.length === 0) {
+      // All ids are already available -> we resolve the promise
+      deferred.resolve(response);
+    } else {
+      // Get the list of URLs to call
+      var userBaseUrl = '/search?id=';
+      splitInURl(uncachedUser, userUrl + userBaseUrl, urls, 'id');
+
+      // Async calls and combination of result
+      $http.get(urls.shift()).then(processResponseAndCarryOn, rejectDeferred);
+    }
+
+    return deferred.promise;
+  }
 
    /**
-    * @memberof module:clb-app.clbApp
+    * @name isGroupMember
     * @desc
-    * Asynchronously retrieve the current HBP Collaboratory Context, including
-    * the mode, the ctx UUID and the application state if any.
-    * @function context
-    * @param {object} data new values to send to HBP Collaboratory frontend
-    * @return {Promise} resolve to the context
-    * @static
+    * Return a promise that will resolve to true if the current user is a member of one of the groups in input.
+    *
+    * `groups` can be either a string or an array.
+    *
+    * @memberof module:clb-identity.clbUser
+    * @function
+    * @param  {array}  groups A list of groups
+    * @return {Promise}       Resolve to a boolean
     */
-  function context(data) {
-    var d = $q.defer();
-    var kill = $timeout(function() {
-      d.reject(clbError.error({
-        type: 'TimeoutException',
-        message: 'No context can be retrieved'
-      }));
-    }, 250);
-
-    if (data) {
-      // discard context if new data should be set.
-      currentContext = null;
-    }
-
-    if (currentContext) {
-      // directly return context when cached.
-      return d.resolve(currentContext);
-    }
-    emit('workspace.context', data)
-    .then(function(context) {
-      $timeout.cancel(kill);
-      currentContext = context;
-      d.resolve(context);
-    })
-    .catch(function(err) {
-      d.reject(clbError.error(err));
+  function isGroupMember(groups) {
+    return this.getCurrentUser().then(function(user) {
+      var compFunc = function(group) {
+        return lodash.some(user.groups, function(g) {
+          return g.name === group;
+        });
+      };
+      var groupList = lodash.isArray(groups) ? groups : [groups];
+      return lodash.some(groupList, compFunc);
     });
-    return d.promise;
-  }
-  return new AppToolkit();
-}
-
-/* global deferredBootstrapper, window, document */
-angular.clbBootstrap = clbBootstrap;
-
-/**
- * Bootstrap AngularJS application with the environment configuration loaded.
- * @param {string} module the name of the Angular application module to load.
- * @param {objects} options pass those options to deferredBootstrap
- * @return {Promise} return once the environment has been bootstrapped
- */
-function clbBootstrap(module, options) {
-  if (window.bbpConfig) {
-    options.env = window.bbpConfig;
-  }
-  if (!options.element) {
-    options.element = document.body;
-  }
-  options.module = module;
-  if (!options.moduleResolves) {
-    options.moduleResolves = {};
-  }
-  options.moduleResolves = [{
-    module: 'clb-env',
-    resolve: {
-      // use injection here as it is not resolved automatically on build.
-      CLB_ENVIRONMENT: ['$q', '$http', function($q, $http) {
-        // Remove any previously defined CLB_ENVIRONMENT
-        // As this results in unpredictable results when multiple apps
-        // use this strategy.
-        var invoker = angular.module(['clb-env'])._invokeQueue;
-        for (var i = 0; i < invoker.length; i++) {
-          var inv = invoker[i];
-          if (inv[2][0] === 'CLB_ENVIRONMENT') {
-            invoker.splice(i, 1);
-            i--;
-          }
-        }
-        if (angular.isString(options.env)) {
-          return $http.get(options.env)
-          .then(function(res) {
-            // Set bbpConfig for backward compatibility
-            window.bbpConfig = res.data;
-            return res.data;
+  }
+
+  /**
+   * Promise a ResultSet containing the groups that the user is member of.
+   *
+   * @param  {string} [userId] the user id or 'me' if unspecified
+   * @param  {object} options optional request parameters
+   * @param  {int} options.pageSize the size of a result page
+   * @return {Promise}      will return a ResultSet of groups
+   */
+  function groups(userId, options) {
+    if (angular.isObject(userId)) {
+      options = userId;
+      userId = 'me';
+    }
+    userId = userId || 'me';
+    options = angular.extend({sort: 'name'}, options);
+    var params = clbIdentityUtil.queryParams(options);
+    var url = userUrl + '/' + userId + '/member-groups';
+    if (options.filter) {
+      try {
+        url += '?' + appendFilterToPath(options.filter, ['name']);
+      } catch (ex) {
+        return $q.reject(ex);
+      }
+    }
+    return clbResultSet.get(
+      $http.get(url, {params: params}),
+      paginationOptions('groups', options.factory)
+    );
+  }
+
+  /**
+   * Promise a ResultSet containing the groups that the user can administrate.
+   *
+   * @param  {string} [userId] the user id or 'me' if unspecified
+   * @param  {object} options optional request parameters
+   * @param  {int} options.pageSize the size of a result page
+   * @return {Promise}      will return a ResultSet of groups
+   */
+  function adminGroups(userId, options) {
+    if (angular.isObject(userId)) {
+      options = userId;
+      userId = 'me';
+    }
+    userId = userId || 'me';
+    options = angular.extend({sort: 'name'}, options);
+    var params = clbIdentityUtil.queryParams(options);
+    var url = [userUrl, userId, 'admin-groups'].join('/');
+    if (options.filter) {
+      try {
+        url += '?' + appendFilterToPath(options.filter, ['name']);
+      } catch (ex) {
+        return $q.reject(ex);
+      }
+    }
+    return clbResultSet.get(
+      $http.get(url, {
+        params: params
+      }),
+      paginationOptions('groups', options.factory)
+    );
+  }
+
+  /**
+   * Append a list of filters to an URL.
+   * @param  {object} [filter] Keys are filter names and value is the filter string
+   * @param  {array}  [supportedFilters] list of authorised keys for the filter property
+   * @throws {HbpError} FilterNotSupportedError
+   * @return {string}   resulting path
+   * @private
+   */
+  function appendFilterToPath(filter, supportedFilters) {
+    if (!filter) {
+      return;
+    }
+    var queryString = '';
+    var fn = function(k) {
+      return function(vi) {
+        queryString += k + '=' + encodeURIComponent(vi) + '&';
+      };
+    };
+    for (var k in filter) {
+      if (filter.hasOwnProperty(k)) {
+        if (supportedFilters.indexOf(k) === -1) {
+          throw clbError.error({
+            type: 'FilterNotSupportedError',
+            message: 'Cannot filter on property: ' + k
           });
         }
-        // Set bbpConfig for backward compatibility
-        if (!window.bbpConfig) {
-          window.bbpConfig = options.env;
+        var v = filter[k];
+        if (angular.isArray(v)) {
+          lodash.each(v, fn(k));
+        } else {
+          queryString += k + '=' + encodeURIComponent(v) + '&';
         }
-        return $q.when(options.env);
-      }]
-    }
-  }];
-  return deferredBootstrapper.bootstrap(options);
+      }
+    }
+    return queryString.slice(0, -1);
+  }
+
+  /**
+   * Return pagination config to pass to ``clbResultSet.get``.
+   * @param  {string} pluralType Plural form to look for in the results
+   * @param  {function} factory  Factory function to use to build a batch of results
+   * @return {object}            Options to pass to ``clbResultSet.get``
+   */
+  function paginationOptions(pluralType, factory) {
+    return {
+      resultKey: '_embedded.' + pluralType,
+      nextUrlKey: '_links.next.href',
+      previousUrlKey: '_links.prev.href',
+      countKey: 'page.totalElements',
+      resultsFactory: factory
+    };
+  }
+
+  /**
+   * @name getCurrentUserOnly
+   * @desc
+   * Return a promise that will resolve to the current user, NOT including group
+   * info.
+   *
+   * In case of error, the promise is rejected with a `HbpError` instance.
+   *
+   * @memberof module:clb-identity.clbUser
+   * @return {Promise} Resolve to the current user
+   */
+  function getCurrentUserOnly() {
+    var user = userCache.get(currentUserKey);
+    if (user) {
+      return $q.when(user);
+    }
+    // load it from user profile service
+    return $http.get(userUrl + '/me').then(
+      function(userData) {
+        // merge groups into user profile
+        var profile = userData.data;
+
+        // add to cache
+        userCache.put(currentUserKey, profile);
+        return profile;
+      }, clbError.rejectHttpError);
+  }
+
+  /**
+   * @name getCurrentUser
+   * @desc
+   * Return a promise that will resolve to the current user.
+   *
+   * In case of error, the promise is rejected with a `HbpError` instance.
+   *
+   * @memberof module:clb-identity.clbUser
+   * @function
+   * @return {Promise} Resolve to the Current User
+   */
+  function getCurrentUser() {
+    var user = userCache.get(currentUserKey);
+    if (user && user.groups) {
+      return $q.when(user);
+    }
+
+    var request = {};
+    if (!user) {
+      request.user = this.getCurrentUserOnly();
+    }
+
+    request.groups = clbResultSet.get(
+      $http.get(userUrl + '/me/member-groups'),
+      paginationOptions('groups')
+    ).then(function(rs) {
+      return rs.toArray();
+    });
+
+    // load it from user profile service
+    return $q.all(request).then(function(aggregatedData) {
+      // merge groups into user profile
+      var profile = aggregatedData.user || user;
+      profile.groups = aggregatedData.groups;
+
+      // add to cache
+      userCache.put(currentUserKey, profile);
+      return profile;
+    }, clbError.rejectHttpError);
+  }
+
+  /**
+   * @name create
+   * @desc
+   * Create the given `user`.
+   *
+   * The method return a promise that will resolve to the created user instance.
+   * In case of error, a `HbpError` instance is retrieved.
+   *
+   * @memberof module:clb-identity.clbUser
+   * @function
+   * @param {object} user Data to build the user from
+   * @return {Promise} Resolve to the new User
+   */
+  function create(user) {
+    return $http.post(userUrl, user).then(
+      function() {
+        return user;
+      },
+      clbError.rejectHttpError
+    );
+  }
+
+  /**
+   * @name update
+   * @desc
+   * Update the described `user` with the given `data`.
+   *
+   * If data is omitted, `user` is assumed to be the updated user object that
+   * should be persisted. When data is present, user can be either a `User`
+   * instance or the user id.
+   *
+   * The method return a promise that will resolve to the updated user instance.
+   * Note that this instance is a copy of the user. If you own a user instance
+   * already, you cannot assume this method will update it.
+   *
+   * @memberof module:clb-identity.clbUser
+   * @function
+   * @param  {object} user User to update
+   * @param  {object} [data] Data to update the user with if not already in ``user`` instance
+   * @return {Promise}       Resolve to the User instance
+   */
+  function update(user, data) {
+    data = data || user;
+    var id = (typeof user === 'string' ? user : user.id);
+    return $http.patch(userUrl + '/' + id, data).then(
+      function() {
+        userCache.remove(id);
+        var cachedCurrentUser = userCache.get(currentUserKey);
+        if (cachedCurrentUser && cachedCurrentUser.id === id) {
+          userCache.remove(currentUserKey);
+        }
+        return getPromiseId2userInfo([id]).then(
+          function(users) {
+            return lodash.first(lodash.values(users));
+          }
+        );
+      },
+      clbError.rejectHttpError
+    );
+  }
+
+  /**
+   * @name list
+   * @desc
+   * Retrieves a list of users filtered, sorted and paginated according to the options.
+   *
+   * The returned promise will be resolved with the list of fetched user profiles
+   * and 2 fuctions (optional) to load next page and/or previous page.
+   * {{next}} and {{prev}} returns a promise that will be resolved with an object
+   * like the one returned by the current function.
+   *
+   * Return object example:
+   * {
+   *  results: [...],
+   *  next: function() {},
+   *  prev: function() {}
+   * }
+   *
+   * Available options:
+   *
+   * * sort: property to sort on. prepend '-' to reverse order.
+   * * page: page to be loaded (default: 0)
+   * * pageSize: max number or items to be loaded (default: 10, when 0 all records are loaded)
+   * * filter: an Object containing the field name as key and
+   *       the query as a String or an Array of strings
+   * * managedOnly: returns only the users managed by the current logged in user
+   *
+   * Supported filter values:
+   *
+   * * ``'displayName'``
+   * * ``'email'``
+   * * ``'id'``
+   * * ``'username'``
+   * * ``'accountType'``
+   *
+   * @memberof module:clb-identity.clbUser
+   * @function
+   * @param {object} [options] Parameters to use
+   * @param {string} [options.sort] Attribute to sort the user with (default to ``'familyName'``)
+   * @param {string} [options.filter] Object containing query filters
+   * @param {function} [options.factory] A function that accept an array of user data and build object from them
+   * @param {int} [options.pageSize] The number of result per page ; if 0, load all results
+   * @param {int} [options.page] The result page to retrieve
+   * @return {Promise} Resolve to the user ResultSet instance
+   */
+  function list(options) {
+    var opt = angular.extend({
+      sort: 'familyName'
+    }, options);
+    var endpoint = userUrl;
+
+    // append filter part to endpoint
+    if (opt.filter) {
+      var supportedFilters = [
+        'displayName',
+        'email',
+        'id',
+        'username',
+        'accountType'
+      ];
+      try {
+        endpoint += '/search?' + appendFilterToPath(
+          opt.filter, supportedFilters);
+      } catch (ex) {
+        return $q.reject(ex);
+      }
+    }
+
+    var pageOptions = paginationOptions('users', opt.factory);
+    var params = clbIdentityUtil.queryParams(opt);
+
+    var result = clbResultSet.get($http.get(endpoint, {
+      params: params
+    }), pageOptions);
+
+    // if pageSize=0 load everything
+    return (opt.pageSize === 0) ? result.instance.all() : result;
+  }
+
+  /**
+   * Promise a list of users who matched the given query string.
+   *
+   * @memberof module:clb-identity.clbUser
+   * @param  {string} queryString the search query
+   * @param  {object} [options]   query options
+   * @param  {int} [options.pageSize] the number of result to retrieve
+   * @param  {function} [options.factory] the factory function to use
+   * @return {Promise} will return a ResultSet containing the results
+   */
+  function search(queryString, options) {
+    options = angular.extend({}, options);
+    var params = clbIdentityUtil.queryParams(options);
+    params.str = queryString;
+    var url = userUrl + '/searchByText';
+
+    return clbResultSet.get($http.get(url, {
+      params: params
+    }), paginationOptions('users', options.factory));
+  }
+}
+
+
+clbIdentityUtil.$inject = ['$log', 'lodash'];angular.module('clb-identity')
+.factory('clbIdentityUtil', clbIdentityUtil);
+
+/* ------------------ */
+
+/**
+ * The ``hbpIdentityUtil`` service groups together useful function for the hbpIdentity module.
+ * @namespace clbIdentityUtil
+ * @memberof module:clb-identity
+ * @param  {object} $log   Angular DI
+ * @param  {object} lodash Angular DI
+ * @return {object}        Angular Service
+ */
+function clbIdentityUtil($log, lodash) {
+  return {
+    queryParams: queryParams
+  };
+
+  /**
+   * @name queryParams
+   * @memberof module:clb-identity.clbIdentityUtil
+   * @desc
+   * Accept an object with the following attributes:
+   *
+   * - page: the result page to load (default: 0)
+   * - pageSize: the size of a page (default: 50)
+   * - filter: an Object containing the field name as key and
+   *           the query as a String or an Array of strings
+   * - sort: the ordering column as a string. prepend with '-' to reverse order.
+   *
+   * @param  {Object} options sort and filter keys
+   * @return {Object} params suitable for $http requests
+   */
+  function queryParams(options) {
+    var defaultOptions = {
+      page: 0,
+      pageSize: 50
+    };
+    var opt = angular.extend(defaultOptions, options);
+
+    var sortStr;
+    if (opt.sort) {
+      var sortVal = opt.sort;
+      if (lodash.isArray(sortVal) && sortVal.length > 0) {
+        sortVal = sortVal[0];
+        $log.warn('Multiple field sorting not supported. Using: ' + sortVal);
+      }
+      sortStr = lodash(sortVal).toString();
+
+      if (sortStr.charAt(0) === '-') {
+        sortStr = sortStr.substring(1) + ',desc';
+      }
+    }
+
+    return {
+      page: opt.page,
+      pageSize: opt.pageSize,
+      sort: sortStr
+    };
+  }
 }
 
 
@@ -2266,65 +3015,8 @@
    */
   function getPaginatedResultSet(res, options) {
     return new ResultSet(res, options).promise;
-=======
-
-clbEnv.$inject = ['$injector'];
-angular.module('clb-env')
-.provider('clbEnv', clbEnv);
-
-/**
- * Get environement information using dotted notation.
- * @memberof module:clb-env
- * @param {object} $injector AngularJS injection
- * @return {object} provider
- */
-function clbEnv($injector) {
-  return {
-    get: get,
-    $get: function() {
-      return {
-        get: get
-      };
-    }
-  };
-
-  /**
-   * ``get(key, [defaultValue])`` provides configuration value loaded at
-   * the application bootstrap.
-   *
-   * Accept a key and an optional default
-   * value. If the key cannot be found in the configurations, it will return
-   * the provided default value. If the defaultValue is undefied, it will
-   * throw an error.
-   *
-   * To ensures that those data are available when angular bootstrap the
-   * application, use angular.clbBootstrap(module, options).
-   *
-   * @memberof module:clb-env.clbEnv
-   * @param {string} key the environment variable to retrieve, using a key.
-   * @param {any} [defaultValue] an optional default value.
-   * @return {any} the value or ``defaultValue`` if the asked for configuration
-   *               is not defined.
-   */
-  function get(key, defaultValue) {
-    var parts = key.split('.');
-    var cursor = (window.bbpConfig ?
-                  window.bbpConfig : $injector.get('CLB_ENVIRONMENT'));
-    for (var i = 0; i < parts.length; i++) {
-      if (!(cursor && cursor.hasOwnProperty(parts[i]))) {
-        if (defaultValue !== undefined) {
-          return defaultValue;
-        }
-        throw new Error('UnkownConfigurationKey: <' + key + '>');
-      }
-      cursor = cursor[parts[i]];
-    }
-    return cursor;
->>>>>>> 4ad284e4
-  }
-}
-
-<<<<<<< HEAD
+  }
+
   /**
    * @class ResultSet
    * @memberof module:clb-rest.clbResultSet
@@ -2431,262 +3123,6 @@
     function previous() {
       if (!self.hasPrevious) {
         return $q.reject(ResultSetEOL);
-=======
-/* global document */
-
-clbError.$inject = ['$q'];
-angular.module('clb-error')
-.factory('clbError', clbError);
-
-/**
- * @class ClbError
- * @memberof module:clb-error
- * @desc
- * ``ClbError`` describes a standard error object used
- * to display error message or intropect the situation.
- *
- * A ``ClbError`` instance provides the following properties:
- *
- * * ``type`` a camel case name of the error type.
- * * `message` a human readable message of the error that should
- * be displayed to the end user.
- * * ``data`` any important data that might help the software to
- * inspect the issue and take a recovering action.
- * * ``code`` an error numerical code.
- *
- * The ClbError extends the native Javascript Error instance so it also provides:
- * * ``name`` which is equal to the type
- * * ``stack`` the stack trace of the error (when available)
- *
- * Only ``type``, ``message``, and ``code`` should be considered to be present.
- * They receive default values when not specified by the situation.
- *
- * @param {object} [options] the parameters to use to build the error
- * @param {string} [options.type] the error type (default to ``'UnknownError'``)
- * @param {string} [options.message] the error message (default to ``'An unknown error occurred'``)
- * @param {int} [options.code] the error code (default to ``-1``)
- * @param {object} [options.data] any data that can be useful to deal with the error
- */
-function ClbError(options) {
-  options = angular.extend({
-    type: 'UnknownError',
-    message: 'An unknown error occurred.',
-    code: -1
-  }, options);
-  this.type = options.type;
-  this.name = this.type; // Conform to Error class
-  this.message = options.message;
-  this.data = options.data;
-  this.code = options.code;
-  this.stack = (new Error()).stack;
-}
-// Extend the Error prototype
-ClbError.prototype = Object.create(Error.prototype);
-ClbError.prototype.toString = function() {
-  return String(this.type) + ':' + this.message;
-};
-
-/**
- * @namespace clbError
- * @memberof module:clb-error
- * @desc
- * ``clbError`` provides helper functions that all return an
- * ``ClbError`` instance given a context object.
- * @param {object} $q AngularJS injection
- * @return {object} the service singleton
- */
-function clbError($q) {
-  return {
-    rejectHttpError: function(err) {
-      return $q.reject(httpError(err));
-    },
-    httpError: httpError,
-
-    /**
-     * Build a ``ClbError`` instance from the provided options.
-     *
-     * - param  {Object} options argument passed to ``ClbError`` constructor
-     * - return {ClbError} the resulting error
-     * @memberof module:clb-error.clbError
-     * @param  {object} options [description]
-     * @return {object}         [description]
-     */
-    error: function(options) {
-      if (options && options instanceof ClbError) {
-        return options;
-      }
-      return new ClbError(options);
-    }
-  };
-
-  /**
-   * @desc
-   * return a `ClbError` instance built from a HTTP response.
-   *
-   * In an ideal case, the response contains json data with an error object.
-   * It also fallback to a reason field and fill default error message for
-   * standard HTTP status error.
-   * @memberof module:clb-error.clbError
-   * @param  {HttpResponse} response Angular $http Response object
-   * @return {ClbError} a valid ClbError
-   */
-  function httpError(response) {
-    // return argument if it is already an
-    // instance of ClbError
-    if (response && response instanceof ClbError) {
-      return response;
-    }
-
-    if (response.status === undefined) {
-      return new ClbError({
-        message: 'Cannot parse error, invalid format.'
-      });
-    }
-    var error = new ClbError({code: response.status});
-
-    if (error.code === 0) {
-      error.type = 'ClientError';
-      error.message = 'The client cannot run the request.';
-      return error;
-    }
-    if (error.code === 404) {
-      error.type = 'NotFound';
-      error.message = 'Resource not found';
-      return error;
-    }
-    if (error.code === 403) {
-      error.type = 'Forbidden';
-      error.message = 'Permission denied: you are not allowed to display ' +
-                      'the page or perform the operation';
-      return error;
-    }
-    if (error.code === 502) {
-      error.type = 'BadGateway';
-      error.message = '502 Bad Gateway Error';
-      if (response.headers('content-type') === 'text/html') {
-        var doc = document.createElement('div');
-        doc.innerHTML = response.data;
-        var titleNode = doc.getElementsByTagName('title')[0];
-        if (titleNode) {
-          error.message = titleNode.innerHTML;
-        }
-      }
-      return error;
-    }
-    if (response.data) {
-      var errorSource = response.data;
-      if (errorSource.error) {
-        errorSource = errorSource.error;
-      }
-      if (errorSource.type) {
-        error.type = errorSource.type;
-      }
-      if (errorSource.data) {
-        error.data = errorSource.data;
-      }
-      if (errorSource.message) {
-        error.message = errorSource.message;
-      } else if (errorSource.reason) {
-        error.type = 'Error';
-        error.message = errorSource.reason;
-      }
-
-      if (!errorSource.type && !errorSource.data &&
-        !errorSource.message && !errorSource.reason) {
-        // unkown format, return raw data
-        error.data = errorSource;
-      }
-    }
-    return error;
-  }
-}
-
-
-clbUser.$inject = ['$rootScope', '$q', '$http', '$cacheFactory', '$log', 'lodash', 'clbEnv', 'clbError', 'clbResultSet', 'clbIdentityUtil'];angular.module('clb-identity')
-.factory('clbUser', clbUser);
-
-/**
- * ``clbUser`` service let you retrieve and edit user and groups.
- *
- * @namespace clbUser
- * @memberof module:clb-identity
- * @param  {object} $rootScope      Angular DI
- * @param  {object} $q              Angular DI
- * @param  {object} $http           Angular DI
- * @param  {object} $cacheFactory   Angular DI
- * @param  {object} $log            Angular DI
- * @param  {object} lodash          Angular DI
- * @param  {object} clbEnv          Angular DI
- * @param  {object} clbError        Angular DI
- * @param  {object} clbResultSet    Angular DI
- * @param  {object} clbIdentityUtil Angular DI
- * @return {object} Angular Service
- */
-function clbUser(
-  $rootScope,
-  $q,
-  $http,
-  $cacheFactory,
-  $log,
-  lodash,
-  clbEnv,
-  clbError,
-  clbResultSet,
-  clbIdentityUtil
-) {
-  var userCache = $cacheFactory('clbUser');
-  var userUrl = clbEnv.get('api.user.v1') + '/user';
-  // key used to store the logged in user in the cache
-  var currentUserKey = '_currentUser_';
-  activate();
-
-  return {
-    get: getPromiseId2userInfo,
-    getCurrentUserOnly: getCurrentUserOnly,
-    getCurrentUser: getCurrentUser,
-    create: create,
-    update: update,
-    list: list,
-    search: search,
-    isGroupMember: isGroupMember,
-    isHbpMember: isHbpMember,
-    adminGroups: adminGroups,
-    memberGroups: groups
-  };
-
-  /**
-   * Bootstrap the service
-   * @private
-   */
-  function activate() {
-    $rootScope.$on('user:disconnected', function() {
-      userCache.removeAll();
-    });
-  }
-
-  /**
-   * Create requests with a maximum length of 2000 chars.
-   * @param  {array/any} source Array of params to generate URL for
-   * @param  {string} urlPrefix   The beginning of the URL
-   * @param  {string} destination An array to put all the URL into
-   * @param  {string} argName     Name of the argument
-   * @private
-   */
-  function splitInURl(source, urlPrefix, destination, argName) {
-    if (source.length === 0) {
-      return;
-    }
-    var url = urlPrefix + source[0];
-    var sep = '&' + argName + '=';
-    for (var i = 1; i < source.length; i++) {
-      if (url.length + source[i].length + sep.length < 2000) {
-        // If we still have enough room in the url we add the id to it
-        url += sep + source[i];
-      } else {
-        // We flush the call and start a new one
-        destination.push(url);
-        url = urlPrefix + source[i];
->>>>>>> 4ad284e4
       }
       var promise = (options.previousHandler ?
         wrappedPreviousCall() :
@@ -3667,901 +4103,11 @@
   }
 }
 
-/* eslint camelcase: 0 */
-
-<<<<<<< HEAD
+
 clbResourceLocator.$inject = ['$q', '$log', 'clbError'];angular.module('clb-stream')
 .provider('clbResourceLocator', clbResourceLocatorProvider);
 
 var urlHandlers = [];
-
-/**
- * Configure the clbResourceLocator service.
- * @return {object} An AngularJS provider instance
- */
-function clbResourceLocatorProvider() {
-  var provider = {
-    $get: clbResourceLocator,
-    registerUrlHandler: registerUrlHandler,
-    urlHandlers: urlHandlers
-  };
-
-  /**
-   * Add a function that can generate URL for some types of object reference.
-   *
-   * The function should return a string representing the URL.
-   * Any other response means that the handler is not able to generate a proper
-   * URL for this type of object.
-   *
-   * The function signature is ``function(objectReference) { return 'url' // or nothing}``
-   * @memberof module:clb-stream
-   * @param  {function} handler a function that can generate URL string for some objects
-   * @return {provider} The provider, for chaining.
-   */
-  function registerUrlHandler(handler) {
-    if (angular.isFunction(handler)) {
-      urlHandlers.push(handler);
-    }
-    return provider;
-  }
-
-  return provider;
-}
-
-/**
- * @name clbResourceLocator
- * @desc
- * resourceLocator service
- * @memberof module:clb-stream
- * @param {object} $q AngularJS injection
- * @param {object} $log AngularJS injection
- * @param {object} clbError AngularJS injection
- * @return {object} the service singleton
- */
-function clbResourceLocator($q, $log, clbError) {
-  return {
-    urlFor: urlFor
-  };
-
-  /**
-   * @desc
-   * Asynchronous resolution of an object reference to an URL that access
-   * this resource.
-   *
-   * The URL is generated using the registered URL handlers. If no URL
-   * can be generated, a HbpError is thrown with ``type==='ObjectTypeException'``.
-   * If the object reference is not valid, a HbpError is throw with
-   * ``type==='AttributeError'``. In both case ``data.ref will be set with
-   * reference for which there is an issue.
-   *
-   * @memberof module:clb-stream.clbResourceLocator
-   * @param  {object} ref object reference
-   * @return {string} a atring representing the URL for this object reference
-   */
-  function urlFor(ref) {
-    if (!validRef(ref)) {
-      return $q.reject(invalidReferenceException(ref));
-    }
-    var next = function(i) {
-      if (i < urlHandlers.length) {
-        return $q.when(urlHandlers[i](ref)).then(function(url) {
-          if (angular.isString(url)) {
-            $log.debug('generated URL', url);
-            return url;
-          }
-          if (angular.isDefined(url)) {
-            $log.warn('unexpected result from URL handler', url);
-          }
-          return next(i + 1);
-        });
-      }
-      return $q.reject(objectTypeException(ref));
-    };
-    return next(0);
-  }
-
-  /**
-   * build an objectTypeException.
-   * @private
-   * @param  {object} ref ClbObjectReference
-   * @return {HbpError}   error to be sent
-   */
-  function objectTypeException(ref) {
-    return clbError.error({
-      type: 'ObjectTypeException',
-      message: 'Unkown object type <' + (ref && ref.type) + '>',
-      data: {ref: ref}
-    });
-  }
-
-  /**
-   * build an objectTypeException.
-   * @private
-   * @param  {object} ref ClbObjectReference
-   * @return {HbpError}   error to be sent
-   */
-  function invalidReferenceException(ref) {
-    return clbError.error({
-      type: 'AttributeError',
-      message: 'Invalid object reference <' + ref + '>',
-      data: {ref: ref}
-    });
-  }
-
-  /**
-   * Return wheter the object reference is valid or not.
-   *
-   * To be valid an ObjectReference must have a defined ``id`` and ``type``
-   * @param  {any} ref the potential object reference
-   * @return {boolean} whether it is or not an object reference
-   */
-  function validRef(ref) {
-    return Boolean(ref && ref.id && ref.type);
-  }
-}
-
-
-clbStream.$inject = ['$http', '$log', 'clbEnv', 'clbError', 'clbResultSet'];angular.module('clb-stream')
-.factory('clbStream', clbStream);
-
-/**
- * ``clbStream`` service is used to retrieve feed of activities
- * given a user, a collab or a specific context.
- *
- * @memberof module:clb-stream
- * @namespace clbStream
- * @param {function} $http angular dependency injection
- * @param {function} $log angular dependency injection
- * @param {function} clbEnv angular dependency injection
- * @param {function} clbError angular dependency injection
- * @param {function} clbResultSet angular dependency injection
- * @return {object} the clbActivityStream service
- */
-function clbStream($http, $log, clbEnv, clbError, clbResultSet) {
-  return {
-    getStream: getStream
-  };
-
-  /* -------------------- */
-
-  /**
-   * Get a feed of activities regarding an item type and id.
-   * @memberof module:clb-stream.clbStream
-   * @param  {string} type The type of object to get the feed for
-   * @param  {string|int} id   The id of the object to get the feed for
-   * @return {Promise}         resolve to the feed of activities
-   */
-  function getStream(type, id) {
-    var url = clbEnv.get('api.stream.v0') + '/stream/' +
-                         type + ':' + id + '/';
-    return clbResultSet.get($http.get(url), {
-      resultsFactory: function(results) {
-        if (!(results && results.length)) {
-          return;
-        }
-        for (var i = 0; i < results.length; i++) {
-          var activity = results[i];
-          if (activity.time) {
-            activity.time = new Date(Date.parse(activity.time));
-          }
-        }
-      }
-    })
-    .catch(clbError.rejectHttpError);
-  }
-}
-
-
-clbUser.$inject = ['$rootScope', '$q', '$http', '$cacheFactory', '$log', 'lodash', 'clbEnv', 'clbError', 'clbResultSet', 'clbIdentityUtil'];angular.module('clb-identity')
-.factory('clbUser', clbUser);
-=======
-clbStorage.$inject = ['$http', '$q', '$log', 'uuid4', 'clbEnv', 'clbError', 'clbUser', 'clbResultSet'];
-angular.module('clb-storage')
-.factory('clbStorage', clbStorage);
->>>>>>> 4ad284e4
-
-/**
- * ``clbUser`` service let you retrieve and edit user and groups.
- *
- * @namespace clbUser
- * @memberof module:clb-identity
- * @param  {object} $rootScope      Angular DI
- * @param  {object} $q              Angular DI
- * @param  {object} $http           Angular DI
- * @param  {object} $cacheFactory   Angular DI
- * @param  {object} $log            Angular DI
- * @param  {object} lodash          Angular DI
- * @param  {object} clbEnv          Angular DI
- * @param  {object} clbError        Angular DI
- * @param  {object} clbResultSet    Angular DI
- * @param  {object} clbIdentityUtil Angular DI
- * @return {object} Angular Service
- */
-function clbUser(
-  $rootScope,
-  $q,
-  $http,
-  $cacheFactory,
-  $log,
-  lodash,
-  clbEnv,
-  clbError,
-  clbResultSet,
-  clbIdentityUtil
-) {
-  var userCache = $cacheFactory('clbUser');
-  var userUrl = clbEnv.get('api.user.v1') + '/user';
-  // key used to store the logged in user in the cache
-  var currentUserKey = '_currentUser_';
-  activate();
-
-  return {
-    get: getPromiseId2userInfo,
-    getCurrentUserOnly: getCurrentUserOnly,
-    getCurrentUser: getCurrentUser,
-    create: create,
-    update: update,
-    list: list,
-    search: search,
-    isGroupMember: isGroupMember,
-    isHbpMember: isHbpMember,
-    adminGroups: adminGroups,
-    memberGroups: groups
-  };
-
-  /**
-   * Bootstrap the service
-   * @private
-   */
-  function activate() {
-    $rootScope.$on('user:disconnected', function() {
-      userCache.removeAll();
-    });
-  }
-
-  /**
-   * Create requests with a maximum length of 2000 chars.
-   * @param  {array/any} source Array of params to generate URL for
-   * @param  {string} urlPrefix   The beginning of the URL
-   * @param  {string} destination An array to put all the URL into
-   * @param  {string} argName     Name of the argument
-   * @private
-   */
-  function splitInURl(source, urlPrefix, destination, argName) {
-    if (source.length === 0) {
-      return;
-    }
-    var url = urlPrefix + source[0];
-    var sep = '&' + argName + '=';
-    for (var i = 1; i < source.length; i++) {
-      if (url.length + source[i].length + sep.length < 2000) {
-        // If we still have enough room in the url we add the id to it
-        url += sep + source[i];
-      } else {
-        // We flush the call and start a new one
-        destination.push(url);
-        url = urlPrefix + source[i];
-      }
-    }
-    destination.push(url);
-  }
-
-  /**
-   * Add a list of user to the cache.
-   * @param {array} addedUserList Array of users to add
-   * @param {object} response A key/value store where key is the user id
-   * @private
-   */
-  function addToCache(addedUserList, response) {
-    for (var i = 0; i < addedUserList.length; i++) {
-      var addedUser = addedUserList[i];
-      if (addedUser.displayName === undefined) {
-        addedUser.displayName = addedUser.name;
-      }
-      // add to response
-      response[addedUser.id] = addedUser;
-      // add to cache
-      userCache.put(addedUser.id, addedUser);
-    }
-  }
-
-  /**
-   * @desc
-   * Return a promise that will resolve to a list of groups and users
-   * based on the given array of ``ids``.
-   *
-   * In case of error, the promise is rejected with a ``ClbError`` instance.
-   *
-   * Return a promise with an map of id->userInfo based on the
-   * provided list of IDs.
-   * @function get
-   * @memberof module:clb-identity.clbUser
-   * @param  {array} ids Array of ID
-   * @return {Promise}   Resolve to a map of ID/UserInfo
-   * @private
-   */
-  function getPromiseId2userInfo(ids) {
-    var deferred = $q.defer();
-
-    var uncachedUser = [];
-    var response = {};
-    var urls = [];
-
-    var rejectDeferred = function() {
-      deferred.reject.apply(deferred, ids);
-    };
-    var processResponseAndCarryOn = function(data) {
-      // atm group and user api response data format is different
-      var items;
-      if (data.data.result) {
-        items = data.data.result;
-      } else if (data.data._embedded.users) {
-        items = data.data._embedded.users;
-      } else if (data.data._embedded.groups) {
-        items = data.data._embedded.groups;
-      } else if (data.data.content) {
-        items = data.data.content;
-      } else {
-        $log.error("Unable to find a resultset in data", data);
-      }
-      addToCache(items, response);
-      if (urls && urls.length > 0) {
-        return $http.get(urls.shift())
-        .then(processResponseAndCarryOn, rejectDeferred);
-      }
-      deferred.resolve(response);
-    };
-
-    angular.forEach(ids, function(id) {
-      var user = userCache.get(id);
-      if (user) { // The id is already cached
-        response[id] = user;
-      } else {
-        uncachedUser.push(id);
-      }
-    });
-
-    if (uncachedUser.length === 0) {
-      // All ids are already available -> we resolve the promise
-      deferred.resolve(response);
-    } else {
-      // Get the list of URLs to call
-      var userBaseUrl = '/search?id=';
-      splitInURl(uncachedUser, userUrl + userBaseUrl, urls, 'id');
-
-      // Async calls and combination of result
-      $http.get(urls.shift()).then(processResponseAndCarryOn, rejectDeferred);
-    }
-
-    return deferred.promise;
-  }
-
-   /**
-    * @name isGroupMember
-    * @desc
-    * Return a promise that will resolve to true if the current user is a member of one of the groups in input.
-    *
-    * `groups` can be either a string or an array.
-    *
-    * @memberof module:clb-identity.clbUser
-    * @function
-    * @param  {array}  groups A list of groups
-    * @return {Promise}       Resolve to a boolean
-    */
-  function isGroupMember(groups) {
-    return this.getCurrentUser().then(function(user) {
-      var compFunc = function(group) {
-        return lodash.some(user.groups, function(g) {
-          return g.name === group;
-        });
-      };
-      var groupList = lodash.isArray(groups) ? groups : [groups];
-      return lodash.some(groupList, compFunc);
-    });
-  }
-
-  /**
-   * Promise a ResultSet containing the groups that the user is member of.
-   *
-   * @param  {string} [userId] the user id or 'me' if unspecified
-   * @param  {object} options optional request parameters
-   * @param  {int} options.pageSize the size of a result page
-   * @return {Promise}      will return a ResultSet of groups
-   */
-  function groups(userId, options) {
-    if (angular.isObject(userId)) {
-      options = userId;
-      userId = 'me';
-    }
-    userId = userId || 'me';
-    options = angular.extend({sort: 'name'}, options);
-    var params = clbIdentityUtil.queryParams(options);
-    var url = userUrl + '/' + userId + '/member-groups';
-    if (options.filter) {
-      try {
-        url += '?' + appendFilterToPath(options.filter, ['name']);
-      } catch (ex) {
-        return $q.reject(ex);
-      }
-    }
-    return clbResultSet.get(
-      $http.get(url, {params: params}),
-      paginationOptions('groups', options.factory)
-    );
-  }
-
-  /**
-   * Promise a ResultSet containing the groups that the user can administrate.
-   *
-   * @param  {string} [userId] the user id or 'me' if unspecified
-   * @param  {object} options optional request parameters
-   * @param  {int} options.pageSize the size of a result page
-   * @return {Promise}      will return a ResultSet of groups
-   */
-  function adminGroups(userId, options) {
-    if (angular.isObject(userId)) {
-      options = userId;
-      userId = 'me';
-    }
-    userId = userId || 'me';
-    options = angular.extend({sort: 'name'}, options);
-    var params = clbIdentityUtil.queryParams(options);
-    var url = [userUrl, userId, 'admin-groups'].join('/');
-    if (options.filter) {
-      try {
-        url += '?' + appendFilterToPath(options.filter, ['name']);
-      } catch (ex) {
-        return $q.reject(ex);
-      }
-    }
-    return clbResultSet.get(
-      $http.get(url, {
-        params: params
-      }),
-      paginationOptions('groups', options.factory)
-    );
-  }
-
-  /**
-   * Append a list of filters to an URL.
-   * @param  {object} [filter] Keys are filter names and value is the filter string
-   * @param  {array}  [supportedFilters] list of authorised keys for the filter property
-   * @throws {HbpError} FilterNotSupportedError
-   * @return {string}   resulting path
-   * @private
-   */
-  function appendFilterToPath(filter, supportedFilters) {
-    if (!filter) {
-      return;
-    }
-    var queryString = '';
-    var fn = function(k) {
-      return function(vi) {
-        queryString += k + '=' + encodeURIComponent(vi) + '&';
-      };
-    };
-    for (var k in filter) {
-      if (filter.hasOwnProperty(k)) {
-        if (supportedFilters.indexOf(k) === -1) {
-          throw clbError.error({
-            type: 'FilterNotSupportedError',
-            message: 'Cannot filter on property: ' + k
-          });
-        }
-        var v = filter[k];
-        if (angular.isArray(v)) {
-          lodash.each(v, fn(k));
-        } else {
-          queryString += k + '=' + encodeURIComponent(v) + '&';
-        }
-      }
-    }
-    return queryString.slice(0, -1);
-  }
-
-  /**
-   * Return pagination config to pass to ``clbResultSet.get``.
-   * @param  {string} pluralType Plural form to look for in the results
-   * @param  {function} factory  Factory function to use to build a batch of results
-   * @return {object}            Options to pass to ``clbResultSet.get``
-   */
-  function paginationOptions(pluralType, factory) {
-    return {
-      resultKey: '_embedded.' + pluralType,
-      nextUrlKey: '_links.next.href',
-      previousUrlKey: '_links.prev.href',
-      countKey: 'page.totalElements',
-      resultsFactory: factory
-    };
-  }
-
-  /**
-   * @name getCurrentUserOnly
-   * @desc
-   * Return a promise that will resolve to the current user, NOT including group
-   * info.
-   *
-   * In case of error, the promise is rejected with a `HbpError` instance.
-   *
-   * @memberof module:clb-identity.clbUser
-   * @return {Promise} Resolve to the current user
-   */
-  function getCurrentUserOnly() {
-    var user = userCache.get(currentUserKey);
-    if (user) {
-      return $q.when(user);
-    }
-    // load it from user profile service
-    return $http.get(userUrl + '/me').then(
-      function(userData) {
-        // merge groups into user profile
-        var profile = userData.data;
-
-        // add to cache
-        userCache.put(currentUserKey, profile);
-        return profile;
-      }, clbError.rejectHttpError);
-  }
-
-  /**
-   * @name getCurrentUser
-   * @desc
-   * Return a promise that will resolve to the current user.
-   *
-   * In case of error, the promise is rejected with a `HbpError` instance.
-   *
-   * @memberof module:clb-identity.clbUser
-   * @function
-   * @return {Promise} Resolve to the Current User
-   */
-  function getCurrentUser() {
-    var user = userCache.get(currentUserKey);
-    if (user && user.groups) {
-      return $q.when(user);
-    }
-
-    var request = {};
-    if (!user) {
-      request.user = this.getCurrentUserOnly();
-    }
-
-    request.groups = clbResultSet.get(
-      $http.get(userUrl + '/me/member-groups'),
-      paginationOptions('groups')
-    ).then(function(rs) {
-      return rs.toArray();
-    });
-
-    // load it from user profile service
-    return $q.all(request).then(function(aggregatedData) {
-      // merge groups into user profile
-      var profile = aggregatedData.user || user;
-      profile.groups = aggregatedData.groups;
-
-      // add to cache
-      userCache.put(currentUserKey, profile);
-      return profile;
-    }, clbError.rejectHttpError);
-  }
-
-  /**
-   * @name create
-   * @desc
-   * Create the given `user`.
-   *
-   * The method return a promise that will resolve to the created user instance.
-   * In case of error, a `HbpError` instance is retrieved.
-   *
-   * @memberof module:clb-identity.clbUser
-   * @function
-   * @param {object} user Data to build the user from
-   * @return {Promise} Resolve to the new User
-   */
-  function create(user) {
-    return $http.post(userUrl, user).then(
-      function() {
-        return user;
-      },
-      clbError.rejectHttpError
-    );
-  }
-
-  /**
-   * @name update
-   * @desc
-   * Update the described `user` with the given `data`.
-   *
-   * If data is omitted, `user` is assumed to be the updated user object that
-   * should be persisted. When data is present, user can be either a `User`
-   * instance or the user id.
-   *
-   * The method return a promise that will resolve to the updated user instance.
-   * Note that this instance is a copy of the user. If you own a user instance
-   * already, you cannot assume this method will update it.
-   *
-   * @memberof module:clb-identity.clbUser
-   * @function
-   * @param  {object} user User to update
-   * @param  {object} [data] Data to update the user with if not already in ``user`` instance
-   * @return {Promise}       Resolve to the User instance
-   */
-  function update(user, data) {
-    data = data || user;
-    var id = (typeof user === 'string' ? user : user.id);
-    return $http.patch(userUrl + '/' + id, data).then(
-      function() {
-        userCache.remove(id);
-        var cachedCurrentUser = userCache.get(currentUserKey);
-        if (cachedCurrentUser && cachedCurrentUser.id === id) {
-          userCache.remove(currentUserKey);
-        }
-        return getPromiseId2userInfo([id]).then(
-          function(users) {
-            return lodash.first(lodash.values(users));
-          }
-        );
-      },
-      clbError.rejectHttpError
-    );
-  }
-
-  /**
-   * @name list
-   * @desc
-   * Retrieves a list of users filtered, sorted and paginated according to the options.
-   *
-   * The returned promise will be resolved with the list of fetched user profiles
-   * and 2 fuctions (optional) to load next page and/or previous page.
-   * {{next}} and {{prev}} returns a promise that will be resolved with an object
-   * like the one returned by the current function.
-   *
-   * Return object example:
-   * {
-   *  results: [...],
-   *  next: function() {},
-   *  prev: function() {}
-   * }
-   *
-   * Available options:
-   *
-   * * sort: property to sort on. prepend '-' to reverse order.
-   * * page: page to be loaded (default: 0)
-   * * pageSize: max number or items to be loaded (default: 10, when 0 all records are loaded)
-   * * filter: an Object containing the field name as key and
-   *       the query as a String or an Array of strings
-   * * managedOnly: returns only the users managed by the current logged in user
-   *
-   * Supported filter values:
-   *
-   * * ``'displayName'``
-   * * ``'email'``
-   * * ``'id'``
-   * * ``'username'``
-   * * ``'accountType'``
-   *
-   * @memberof module:clb-identity.clbUser
-   * @function
-   * @param {object} [options] Parameters to use
-   * @param {string} [options.sort] Attribute to sort the user with (default to ``'familyName'``)
-   * @param {string} [options.filter] Object containing query filters
-   * @param {function} [options.factory] A function that accept an array of user data and build object from them
-   * @param {int} [options.pageSize] The number of result per page ; if 0, load all results
-   * @param {int} [options.page] The result page to retrieve
-   * @return {Promise} Resolve to the user ResultSet instance
-   */
-  function list(options) {
-    var opt = angular.extend({
-      sort: 'familyName'
-    }, options);
-    var endpoint = userUrl;
-
-    // append filter part to endpoint
-    if (opt.filter) {
-      var supportedFilters = [
-        'displayName',
-        'email',
-        'id',
-        'username',
-        'accountType'
-      ];
-      try {
-        endpoint += '/search?' + appendFilterToPath(
-          opt.filter, supportedFilters);
-      } catch (ex) {
-        return $q.reject(ex);
-      }
-    }
-
-    var pageOptions = paginationOptions('users', opt.factory);
-    var params = clbIdentityUtil.queryParams(opt);
-
-    var result = clbResultSet.get($http.get(endpoint, {
-      params: params
-    }), pageOptions);
-
-    // if pageSize=0 load everything
-    return (opt.pageSize === 0) ? result.instance.all() : result;
-  }
-
-  /**
-   * Promise a list of users who matched the given query string.
-   *
-   * @memberof module:clb-identity.clbUser
-   * @param  {string} queryString the search query
-   * @param  {object} [options]   query options
-   * @param  {int} [options.pageSize] the number of result to retrieve
-   * @param  {function} [options.factory] the factory function to use
-   * @return {Promise} will return a ResultSet containing the results
-   */
-  function search(queryString, options) {
-    options = angular.extend({}, options);
-    var params = clbIdentityUtil.queryParams(options);
-    params.str = queryString;
-    var url = userUrl + '/searchByText';
-
-    return clbResultSet.get($http.get(url, {
-      params: params
-    }), paginationOptions('users', options.factory));
-  }
-
-  /**
-   * @name isHbpMember
-   * @desc
-   * Return a promise that will resolve to true if the current user is a
-   * HBP member.
-   *
-   * @memberof module:clb-identity.clbUser
-   * @function
-   * @return {Promise} Resolve to a boolean
-   */
-  function isHbpMember() {
-    return this.isGroupMember(
-      clbEnv.get('collab.groups.hbpMember', 'hbp-member'));
-  }
-}
-
-
-clbIdentityUtil.$inject = ['$log', 'lodash'];angular.module('clb-identity')
-.factory('clbIdentityUtil', clbIdentityUtil);
-
-/* ------------------ */
-
-/**
- * The ``hbpIdentityUtil`` service groups together useful function for the hbpIdentity module.
- * @namespace clbIdentityUtil
- * @memberof module:clb-identity
- * @param  {object} $log   Angular DI
- * @param  {object} lodash Angular DI
- * @return {object}        Angular Service
- */
-function clbIdentityUtil($log, lodash) {
-  return {
-    queryParams: queryParams
-  };
-
-  /**
-   * @name queryParams
-   * @memberof module:clb-identity.clbIdentityUtil
-   * @desc
-   * Accept an object with the following attributes:
-   *
-   * - page: the result page to load (default: 0)
-   * - pageSize: the size of a page (default: 50)
-   * - filter: an Object containing the field name as key and
-   *           the query as a String or an Array of strings
-   * - sort: the ordering column as a string. prepend with '-' to reverse order.
-   *
-   * @param  {Object} options sort and filter keys
-   * @return {Object} params suitable for $http requests
-   */
-  function queryParams(options) {
-    var defaultOptions = {
-      page: 0,
-      pageSize: 50
-    };
-    var opt = angular.extend(defaultOptions, options);
-
-    var sortStr;
-    if (opt.sort) {
-      var sortVal = opt.sort;
-      if (lodash.isArray(sortVal) && sortVal.length > 0) {
-        sortVal = sortVal[0];
-        $log.warn('Multiple field sorting not supported. Using: ' + sortVal);
-      }
-      sortStr = lodash(sortVal).toString();
-
-      if (sortStr.charAt(0) === '-') {
-        sortStr = sortStr.substring(1) + ',desc';
-      }
-    }
-
-    return {
-      page: opt.page,
-      pageSize: opt.pageSize,
-      sort: sortStr
-    };
-  }
-}
-
-
-clbErrorDialog.$inject = ['$uibModal', 'clbError'];angular.module('clb-ui-error')
-.factory('clbErrorDialog', clbErrorDialog);
-
-/**
- * The factory ``clbUiError`` instantiates modal error dialogs.
- * Notify the user about the given error.
- * @name clbError
- * @memberof module:clb-ui-error
- * @param  {object} $uibModal Angular DI
- * @param  {object} clbError  Angular DI
- * @return {object}           Angular Factory
- */
-function clbErrorDialog($uibModal, clbError) {
-  return {
-    open: open
-  };
-
-  /**
-   * Open an error modal dialog
-   * @param  {HBPError} error The error do displays
-   * @param  {object} options Any options will be passed to $uibModal.open
-   * @return {Promse}         The result of $uibModal.open
-   */
-  function open(error, options) {
-    options = angular.extend({
-      template:'<div class="error-dialog panel panel-danger"><div class=panel-heading><h4>{{vm.error.type}}</h4></div><div class=panel-body><p>{{vm.error.message}}</p></div><div class=panel-footer><div><button type=button ng-click=$close(true) class="btn btn-primary"><span class="glyphicon glyphicon-remove"></span> Close</button> <button type=button class="btn btn-default pull-right" ng-click="isErrorSourceDisplayed = !isErrorSourceDisplayed">{{isErrorSourceDisplayed ? \'Hide\' : \'Show\'}} scary details <span class=caret></span></button></div><div uib-collapse=!isErrorSourceDisplayed><h5>Error Type</h5><pre>{{vm.error.type}}</pre><h6>Error Code</h6><pre>{{vm.error.code}}</pre><h6>Message</h6><pre>{{vm.error.message}}</pre><div ng-if=vm.error.data><h6>Data</h6><pre>{{vm.error.data}}</pre></div><div><h6>Stack Trace</h6><pre>{{vm.error.stack}}</pre></div></div></div></div>',
-      class: 'error-dialog',
-      controller: function() {
-        var vm = this;
-        vm.error = clbError.error(error);
-      },
-      controllerAs: 'vm',
-      bindToController: true
-    }, options);
-    return $uibModal.open(options);
-  }
-}
-
-<<<<<<< HEAD
-angular.module('clb-ui-error')
-.directive('clbErrorMessage', clbErrorMessage);
-
-/**
- * The ``clb-error-message`` directive displays an error.
- *
- *
- * clb-error is a HbpError instance, built by the HbpErrorService
- *
- * @namespace clbErrorMessage
- * @memberof module:clb-ui-error
- * @example <caption>Retrieve the current context object</caption>
- * <div ng-controller='SomeController'>
- *   Validation error:
- *   <clb-error-message clb-error='error'></clb-error-message>
- *   Permission denied error:
- *   <clb-error-message clb-error='errorPermissions'></clb-error-message>
- * </div>
- * @return {object} The directive
- **/
-function clbErrorMessage() {
-  return {
-    restrict: 'E',
-    scope: {
-      error: '=?clbError'
-    },
-    template:'<uib-alert type=danger ng-if=error><div ng-switch on=error.type><div ng-switch-when=Validation>Validation errors<span ng-show=error.data>:</span><ul><li ng-repeat="(attr, errors) in error.data">{{attr}}: {{errors.join(\', \')}}</li></ul></div><div ng-switch-default>{{error.message}}</div></div></uib-alert>'
-  };
-}
-
-angular.module('clb-ui-file-browser')
-.directive('clbFileBrowserFolder', clbFileBrowserFolder);
-=======
-
-clbResourceLocator.$inject = ['$q', '$log', 'clbError'];angular.module('clb-stream')
-.provider('clbResourceLocator', clbResourceLocatorProvider);
-
-var urlHandlers = [];
->>>>>>> 4ad284e4
 
 /**
  * Configure the clbResourceLocator service.
@@ -4870,6 +4416,130 @@
   };
 });
 
+angular.module('clb-ui-identity')
+.directive('clbUserAvatar', clbUserAvatar);
+
+/**
+ * Display an square icon for a user.
+ *
+ * Attributes
+ * ----------
+ *
+ * ==================  ====================================
+ * Name                Description
+ * ==================  ====================================
+ * clb-user            The ClbUser instance to display
+ * ==================  ====================================
+ *
+ * @namespace clbUserAvatar
+ * @memberof module:clb-ui-identity
+ * @return {Object} Directive Descriptor
+ * @example <caption>Display user avatar</caption>
+ * <clb-user-avatar clb-user="vm.currentUser"></clb-user-avatar>
+ */
+function clbUserAvatar() {
+  'use strict';
+  return {
+    restrict: 'EA',
+    scope: {
+      user: '=clbUser'
+    },
+    template:'<img class=clb-user-avatar-img ng-if=user.picture ng-src={{user.picture}}><svg class=clb-user-avatar-icon viewBox="0 0 40 40" preserveAspectRatio="xMidYMid meet" ng-cloak ng-if=!user.picture ng-class="\'clb-user-avatar-icon-hue-\' + hueNumber"><rect x=0 y=0 width=40 height=40 class=clb-user-avatar-icon-fill></rect><text x=50% y=58% font-size=26px class=clb-user-avatar-icon-text alignment-baseline=middle text-anchor=middle>{{char}}</text></svg>',
+    link: function(scope, elt) {
+      elt.addClass('clb-user-avatar');
+      scope.$watch('user', function() {
+        if (!scope.user) {
+          return;
+        }
+
+        if (scope.user.displayName) {
+          scope.char = scope.user.displayName[0].toUpperCase();
+        }
+        // Define a hue index to generate a custom class
+        var words = scope.user.displayName.split(/\s+/, 2);
+        var initials = (String(words[0][0]) +
+          (words[1] ? words[1][0] : words[0][1]))
+          .toUpperCase();
+        scope.hueNumber = (13 * initials.charCodeAt(0) * 23 *
+          initials.charCodeAt(1)) % 7 + 1;
+      });
+    }
+  };
+}
+
+
+clbUsercard.$inject = ['lodash'];
+clbUsercardCacheTemplate.$inject = ['$templateCache'];angular.module('clb-ui-identity')
+.directive('clbUsercard', clbUsercard)
+.run(clbUsercardCacheTemplate);
+
+/**
+ * Display general user informations.
+ *
+ * Attributes
+ * ----------
+ *
+ * ==================  ====================================
+ * Name                Description
+ * ==================  ====================================
+ * clb-user            The ClbUser instance to display
+ * clb-template        URL of a custom template to use
+ * ==================  ====================================
+ *
+ *
+ * @param  {object} lodash Angular DI
+ * @memberof module:clb-ui-identity
+ * @return {object}        Directive Descriptor
+ * @example <caption>Display user informations</caption>
+ * <clb-usercard clb-user="vm.currentUser"></clb-usercard>
+ * @example <caption>Using a different templates</caption>
+ * <clb-usercard clb-user="vm.currentUser" clb-template="custom/simple-user.html">
+ * </clb-usercard>
+ */
+function clbUsercard(lodash) {
+  'use strict';
+  return {
+    restrict: 'EA',
+    scope: {
+      user: '=clbUser'
+    },
+    templateUrl: function(tElement, tAttrs) {
+      return tAttrs.clbTemplate || 'usercard.directive.html';
+    },
+    link: {
+      pre: function(scope) {
+        scope.$watch('user', function(newValue) {
+          scope.institution = newValue &&
+            lodash.find(newValue.institutions, 'primary');
+          scope.email = newValue &&
+            lodash(newValue.emails).filter('primary').map('value').first();
+          scope.phone = newValue &&
+            lodash(newValue.phones).filter('primary').map('value').first();
+          scope.ims = newValue && newValue.ims;
+        });
+      }
+    }
+  };
+}
+
+/**
+ * During the build, templateUrl will be replaced by the inline template.
+ * We need to inject it in template cache as it is used for displaying
+ * the tooltip. Does it smell like a hack? sure, it is a hack!
+ * @param  {object} $templateCache Angular DI
+ * @private
+ */
+function clbUsercardCacheTemplate($templateCache) {
+  //
+  var injector = {
+    template:'<div ng-if=user class="clb-usercard clb-card clb-card-default"><h3 class=clb-usercard-header><span class=clb-usercard-name>{{user.displayName}}</span> <span class="text-muted clb-usercard-username">@{{user.username}}</span></h3><div class=clb-usercard-pix><img ng-src={{user.picture}} ng-if=user.picture><clb-generated-icon clb-text=user.displayName ng-if=!user.picture></clb-generated-icon></div><div class=clb-usercard-institution ng-if=institution><span class=clb-usercard-institution-title>{{institution.title}}</span>, <span class=clb-usercard-institution-name>{{institution.name}}</span>, <span class=clb-usercard-institution-dept>{{institution.department}}</span></div><div class=clb-usercard-contact><a class="clb-usercard-contact-item clb-usercard-email" target=_top href=mailto:{{email}} ng-if=email><span class="glyphicon glyphicon-envelope"></span> {{email}}</a> <span class="clb-usercard-contact-item clb-usercard-phone" ng-if=phone><span class="glyphicon glyphicon-phone"></span> {{phone}}</span> <span class="clb-usercard-contact-item clb-usercard-im-list" ng-if=ims.length><span class="glyphicon glyphicon-bullhorn"></span> <span class=clb-usercard-im ng-repeat="im in ims">{{im.value}}({{im.type}})</span></span></div></div>'
+  };
+  // If defined, it means that the template has been inlined during build.
+  if (injector.template) {
+    $templateCache.put('usercard.directive.html', injector.template);
+  }
+}
+
 angular.module('clb-ui-loading')
 .directive('clbLoading', clbLoading);
 
@@ -5222,295 +4892,6 @@
       .catch(setError);
     }
 
-<<<<<<< HEAD
-angular.module('clb-ui-identity')
-.directive('clbUserAvatar', clbUserAvatar);
-
-/**
- * Display an square icon for a user.
- *
- * Attributes
- * ----------
- *
- * ==================  ====================================
- * Name                Description
- * ==================  ====================================
- * clb-user            The ClbUser instance to display
- * ==================  ====================================
- *
- * @namespace clbUserAvatar
- * @memberof module:clb-ui-identity
- * @return {Object} Directive Descriptor
- * @example <caption>Display user avatar</caption>
- * <clb-user-avatar clb-user="vm.currentUser"></clb-user-avatar>
- */
-function clbUserAvatar() {
-  'use strict';
-  return {
-    restrict: 'EA',
-    scope: {
-      user: '=clbUser'
-    },
-    template:'<img class=clb-user-avatar-img ng-if=user.picture ng-src={{user.picture}}><svg class=clb-user-avatar-icon viewBox="0 0 40 40" preserveAspectRatio="xMidYMid meet" ng-cloak ng-if=!user.picture ng-class="\'clb-user-avatar-icon-hue-\' + hueNumber"><rect x=0 y=0 width=40 height=40 class=clb-user-avatar-icon-fill></rect><text x=50% y=58% font-size=26px class=clb-user-avatar-icon-text alignment-baseline=middle text-anchor=middle>{{char}}</text></svg>',
-    link: function(scope, elt) {
-      elt.addClass('clb-user-avatar');
-      scope.$watch('user', function() {
-        if (!scope.user) {
-          return;
-        }
-
-        if (scope.user.displayName) {
-          scope.char = scope.user.displayName[0].toUpperCase();
-        }
-        // Define a hue index to generate a custom class
-        var words = scope.user.displayName.split(/\s+/, 2);
-        var initials = (String(words[0][0]) +
-          (words[1] ? words[1][0] : words[0][1]))
-          .toUpperCase();
-        scope.hueNumber = (13 * initials.charCodeAt(0) * 23 *
-          initials.charCodeAt(1)) % 7 + 1;
-      });
-    }
-  };
-}
-
-
-clbUsercard.$inject = ['lodash'];
-clbUsercardCacheTemplate.$inject = ['$templateCache'];angular.module('clb-ui-identity')
-.directive('clbUsercard', clbUsercard)
-.run(clbUsercardCacheTemplate);
-
-/**
- * Display general user informations.
- *
- * Attributes
- * ----------
- *
- * ==================  ====================================
- * Name                Description
- * ==================  ====================================
- * clb-user            The ClbUser instance to display
- * clb-template        URL of a custom template to use
- * ==================  ====================================
- *
- *
- * @param  {object} lodash Angular DI
- * @memberof module:clb-ui-identity
- * @return {object}        Directive Descriptor
- * @example <caption>Display user informations</caption>
- * <clb-usercard clb-user="vm.currentUser"></clb-usercard>
- * @example <caption>Using a different templates</caption>
- * <clb-usercard clb-user="vm.currentUser" clb-template="custom/simple-user.html">
- * </clb-usercard>
- */
-function clbUsercard(lodash) {
-  'use strict';
-  return {
-    restrict: 'EA',
-    scope: {
-      user: '=clbUser'
-    },
-    templateUrl: function(tElement, tAttrs) {
-      return tAttrs.clbTemplate || 'usercard.directive.html';
-    },
-    link: {
-      pre: function(scope) {
-        scope.$watch('user', function(newValue) {
-          scope.institution = newValue &&
-            lodash.find(newValue.institutions, 'primary');
-          scope.email = newValue &&
-            lodash(newValue.emails).filter('primary').map('value').first();
-          scope.phone = newValue &&
-            lodash(newValue.phones).filter('primary').map('value').first();
-          scope.ims = newValue && newValue.ims;
-        });
-      }
-    }
-  };
-}
-
-/**
- * During the build, templateUrl will be replaced by the inline template.
- * We need to inject it in template cache as it is used for displaying
- * the tooltip. Does it smell like a hack? sure, it is a hack!
- * @param  {object} $templateCache Angular DI
- * @private
- */
-function clbUsercardCacheTemplate($templateCache) {
-  //
-  var injector = {
-    template:'<div ng-if=user class="clb-usercard clb-card clb-card-default"><h3 class=clb-usercard-header><span class=clb-usercard-name>{{user.displayName}}</span> <span class="text-muted clb-usercard-username">@{{user.username}}</span></h3><div class=clb-usercard-pix><img ng-src={{user.picture}} ng-if=user.picture><clb-generated-icon clb-text=user.displayName ng-if=!user.picture></clb-generated-icon></div><div class=clb-usercard-institution ng-if=institution><span class=clb-usercard-institution-title>{{institution.title}}</span>, <span class=clb-usercard-institution-name>{{institution.name}}</span>, <span class=clb-usercard-institution-dept>{{institution.department}}</span></div><div class=clb-usercard-contact><a class="clb-usercard-contact-item clb-usercard-email" target=_top href=mailto:{{email}} ng-if=email><span class="glyphicon glyphicon-envelope"></span> {{email}}</a> <span class="clb-usercard-contact-item clb-usercard-phone" ng-if=phone><span class="glyphicon glyphicon-phone"></span> {{phone}}</span> <span class="clb-usercard-contact-item clb-usercard-im-list" ng-if=ims.length><span class="glyphicon glyphicon-bullhorn"></span> <span class=clb-usercard-im ng-repeat="im in ims">{{im.value}}({{im.type}})</span></span></div></div>'
-  };
-  // If defined, it means that the template has been inlined during build.
-  if (injector.template) {
-    $templateCache.put('usercard.directive.html', injector.template);
-  }
-}
-
-angular.module('clb-ui-loading')
-.directive('clbLoading', clbLoading);
-
-/**
- * The directive clbLoading displays a simple loading message. If a promise
- * is given, the loading indicator will disappear once it is resolved.
- *
- * Attributes
- * ----------
- *
- * =======================  ===================================================
- * Name                     Description
- * =======================  ===================================================
- * {Promise} [clb-promise]  Hide the loading message upon fulfilment.
- * {string} [clb-message]   Displayed loading string (default=``'loading...'``)
- *
- * @memberof module:clb-ui-loading
- * @return {object} Angular directive descriptor
- * @example <caption>Directive Usage Example</caption>
- * <hbp-loading hbp-promise="myAsyncFunc()" hbp-message="'Loading My Async Func'">
- * </hbp-loading>
- */
-function clbLoading() {
-  return {
-    restrict: 'E',
-    scope: {
-      promise: '=?clbPromise',
-      message: '=?clbMessage'
-    },
-    template:'<div class=clb-loading ng-if=loading><span class="glyphicon glyphicon-refresh clb-spinning"></span> {{message}}</div>',
-    link: function(scope) {
-      scope.loading = true;
-      scope.message = scope.message || 'Loading...';
-      if (scope.promise) {
-        var complete = function() {
-          scope.loading = false;
-        };
-        scope.promise.then(complete, complete);
-      }
-    }
-  };
-}
-
-
-ActivityController.$inject = ['$log', 'clbResourceLocator'];angular.module('clb-ui-stream')
-.directive('clbActivity', clbActivity);
-
-/**
- * @name clbActivity
- * @desc
- * ``clb-activity`` directive is displays an activity retrieved by
- * the HBP Stream service in a common way.
- *
- * It try to look up for a detailled description of the event and fallback
- * to the summary if he cannot.
- *
- * @memberof module:clb-ui-stream
- * @return {object} the directive
- */
-function clbActivity() {
-  return {
-    restrict: 'A',
-    scope: {
-      activity: '=clbActivity'
-    },
-    controller: ActivityController,
-    controllerAs: 'vm',
-    bindToController: true,
-    template:'<span class=clb-activity-time am-time-ago=vm.activity.time></span><div class=clearfix></div><a class=clb-activity-summary ng-href={{vm.primaryLink}}>{{vm.activity.summary}}</a>',
-    link: {
-      post: function(scope, elt, attr, ctrl) {
-        elt.addClass('clb-activity').addClass(ctrl.verbClass);
-        scope.$watch('vm.activity.verb', function(newVal) {
-          if (newVal) {
-            elt.addClass('clb-activity-' + newVal.toLowerCase());
-          }
-        });
-      }
-    }
-  };
-}
-
-/**
- * ViewModel of an activity used to render the clb-activity directive
- * @param {object} $log angular injection
- * @param {object} clbResourceLocator angular injection
- */
-function ActivityController($log, clbResourceLocator) {
-  var vm = this;
-
-  activate();
-
-  /* ------------- */
-  /**
-   * init controller
-   */
-  function activate() {
-    clbResourceLocator.urlFor(vm.activity.object)
-    .then(function(url) {
-      vm.primaryLink = url;
-    })
-    .catch(function(err) {
-      $log.error(err);
-    });
-  }
-}
-
-
-FeedController.$inject = ['$log', 'clbStream'];angular.module('clb-ui-stream')
-.directive('clbFeed', clbFeed);
-
-/**
- * @name clbFeed
- * @desc
- * ``clb-feed`` directive displays a feed of activity retrieved by
- * the HBP Stream service. It handles scrolling and loading of activities.
- * Each activity is rendered using the ``clb-activity`` directive.
- *
- * @memberof module:clb-ui-stream
- * @return {object} the directive
- */
-function clbFeed() {
-  return {
-    restrict: 'E',
-    scope: {
-      feedType: '=clbFeedType',
-      feedId: '=clbFeedId'
-    },
-    controller: FeedController,
-    controllerAs: 'vm',
-    bindToController: true,
-    template:'<ul class="feed list-unstyled" ng-class="{\'feed-empty\': vm.activities.results.length === 0}"><li ng-if=vm.error><div class="alert alert-warning"><strong>Load Error:</strong> {{vm.error}}</div></li><li ng-if="!vm.activities && !vm.error"><hbp-loading></hbp-loading></li><li ng-if="vm.activities.results.length === 0"><div class="alert alert-info">Nothing new</div></li><li ng-repeat="a in vm.activities.results" clb-activity=a class=clb-activity-item></li><li ng-if=vm.activities.hasNext><a href=# class="btn btn-default">More</a></li></ul>',
-    link: function(scope, elt) {
-      elt.addClass('clb-feed');
-    }
-  };
-}
-
-/**
- * ViewModel of an activity used to render the clb-activity directive
- * @param {object} $log angular injection
- * @param {object} clbStream angular injection
- */
-function FeedController($log, clbStream) {
-  var vm = this;
-
-  activate();
-
-  /* ------------- */
-  /**
-   * init controller
-   */
-  function activate() {
-    clbStream.getStream(vm.feedType, vm.feedId).then(function(rs) {
-      vm.activities = rs;
-    })
-    .catch(function(err) {
-      vm.error = err.message;
-    });
-  }
-}
-
-/* global document */
-=======
     /**
      * @private
      */
@@ -5518,7 +4899,6 @@
       vm.newFolderName = '';
       vm.showCreateFolder = false;
     }
->>>>>>> 4ad284e4
 
     /**
      * Promise fulfilment contains the nearest container. Either the current
@@ -5754,8 +5134,6 @@
     }
   }
 }
-<<<<<<< HEAD
-=======
 
 /**
  * @private
@@ -6113,6 +5491,5 @@
     });
   }
 }
->>>>>>> 4ad284e4
 })();
 //# sourceMappingURL=maps/angular-hbp-collaboratory.js.map