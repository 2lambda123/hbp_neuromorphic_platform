--- conflicted
+++ resolved
@@ -33,23 +33,13 @@
             </div>
         </div>
 
-<<<<<<< HEAD
-      <div class="control-group">
-          <label class="control-label" for="code">Code</label>
-          <div name="code" class="controls">
-            <textarea ui-codemirror ui-codemirror-opts="editorOptions" id="code" name="code" rows="5" ng-model="job.code" required style="width:100%"></textarea>
-            <span class="badge" ng-show="create_job.code.$error.required">Please enter PyNN code, a Git repository URL or the URL of a zip archive containing your code.</span>
-          </div>
-      </div>
-=======
         <div class="control-group" id="code_editor_upload_link" style="display:block;" aria-expanded="true">
             <label class="control-label" for="code">{{msg_panel}}</label>
             <div name="code" class="controls">
-              <textarea id="code" name="code" rows="{{number_rows}}" ng-model="job.code" required style="width:100%"></textarea>
+              <textarea ui-codemirror ui-codemirror-opts="editorOptions" id="code" name="code" rows="{{number_rows}}" ng-model="job.code" required style="width:100%"></textarea>
               <span class="badge" ng-show="create_job.code.$error.required">{{msg_required}}</span>
             </div>
         </div>
->>>>>>> 1f189a73
 
         <div class="control-group" id="upload_script" style="display:none;" aria-expanded="false">
             <div class="controls">
