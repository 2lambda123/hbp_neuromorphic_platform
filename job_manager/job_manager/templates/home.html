--- conflicted
+++ resolved
@@ -10,30 +10,14 @@
     {# Bower Dependencies #}
     <link rel="stylesheet" href="{% static 'hbp-collaboratory-theme/dist/css/bootstrap.css' %}">
     <link rel="stylesheet" href="{% static 'nmpi/css/app.css' %}">
-<<<<<<< HEAD
+    <link rel="stylesheet" href="{% static 'angular-hbp-collaboratory/angular-hbp-collaboratory.css' %}">
     <link rel="stylesheet" type="text/css" href="{% static 'codemirror/lib/codemirror.css' %}">
     <link rel="stylesheet" type="text/css" href="{% static 'codemirror/theme/elegant.css' %}">
-=======
-    <link rel="stylesheet" href="{% static 'angular-hbp-collaboratory/angular-hbp-collaboratory.css' %}">
->>>>>>> 1f189a73
 
     <base href="/">
 </head>
 <body>
     <div>
-<<<<<<< HEAD
-        <div ng-show="!with_ctx" style="padding-bottom:30px;">
-            <div class="navbar navbar-inverse navbar-fixed-top">
-                <div class="navbar-inner">
-                    <div class="container">
-                        <span style="color:white; font-size:15px; font-weight:bold;">Neuromorphic Computing Platform</span>
-                    </div>
-                </div>
-            </div>
-        </div>
-
-=======
->>>>>>> 1f189a73
         <ui-view>
             <i>Some content will load here. Refresh the page if nothing loads within a few seconds.</i>
         </ui-view>
@@ -60,12 +44,10 @@
     <script type="text/javascript" src="{% static 'marked-hbp/marked.min.js' %}"></script>
 
     <script type="text/javascript" src="{% static 'angular-hbp-common/dist/angular-hbp-common.min.js' %}"></script>
-<<<<<<< HEAD
+    <script type="text/javascript" src="{% static 'angular-hbp-collaboratory/angular-hbp-collaboratory.js' %}"></script>
     <script type="text/javascript" src="{% static 'codemirror/lib/codemirror.js' %}"></script>
     <script type="text/javascript" src="{% static 'codemirror/mode/python/python.js' %}"></script>
     <script type="text/javascript" src="{% static 'angular-ui-codemirror/ui-codemirror.js' %}"></script>
-=======
-    <script type="text/javascript" src="{% static 'angular-hbp-collaboratory/angular-hbp-collaboratory.js' %}"></script>
 
     <script type="text/javascript" src="{% static 'angular-hbp-collaboratory/src/app/app.module.js' %}"></script>
     <script type="text/javascript" src="{% static 'angular-hbp-collaboratory/src/app/app.service.js' %}"></script>
@@ -152,7 +134,6 @@
     <script type="text/javascript" src="{% static 'angular-hbp-collaboratory/src/ui-stream/activity.directive.js' %}"></script>
     <script type="text/javascript" src="{% static 'angular-hbp-collaboratory/src/ui-stream/feed.directive.js' %}"></script>
     <script type="text/javascript" src="{% static 'angular-hbp-collaboratory/src/ui-stream/ui-stream.module.js' %}"></script>
->>>>>>> 1f189a73
 
     {# App Specific #}
     <script type="text/javascript" src="{% static 'nmpi/app.js' %}"></script>
