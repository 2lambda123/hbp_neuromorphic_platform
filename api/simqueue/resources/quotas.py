from uuid import UUID
from typing import List
from datetime import date
import logging
import asyncio
import uuid
from fastapi.encoders import jsonable_encoder
from fastapi import APIRouter, Depends, Query, Path, HTTPException, status as status_codes, status
from fastapi.security import HTTPBearer, HTTPAuthorizationCredentials

from ..data_models import (
<<<<<<< HEAD
    Project, ProjectSubmission, ProjectUpdate, ProjectStatus, Quota, QuotaSubmission, QuotaUpdate,
=======
    Project, ProjectSubmission, ProjectUpdate, ProjectStatus, Quota, QuotaSubmission, QuotaUpdate
>>>>>>> 64acd7b3
)
from .. import db, oauth

logger = logging.getLogger("simqueue")

auth = HTTPBearer()
router = APIRouter()


def to_dictRequestBody(projectRB: Project):

    data = {}
    for field in ("collab", "title", "abstract", "description", "status", "submitted"):
        if getattr(projectRB, field, None) is not None:
            data[field] = getattr(projectRB, field)

    return data


<<<<<<< HEAD



 
        
        
                    
def to_dictSerial(project: Project, quotas: List[Quota]):
        
        data = {}
       
        data= project
        data["status"] = Project(**project).status()
        
        data["resource_uri"] = "/projects/"+str(project["id"])
        
       
        quota = None
        
        i = 1
        content=[]
        for quota in quotas:
             
           
                
                 content.append(to_dictSerialQuota(quota, project))
               
                 
       
        
        data["quotas"]= content
        
        return data




def to_dictSerialQuota(quota: Quota, project: Project):
        
        data = {}
        
        data= quota
        
          
        
       
        data["resource_uri"] = "/projects/"+str(project["id"])+"/quotas/"+str(quota["id"])
       
        
         
        return data

=======
def to_dictQ(quota):

    data = {}
    for field in ("units", "limit", "usage", "platform"):
        if getattr(quota, field) is not None:
            data[field] = getattr(quota, field)

    return data


def to_dictSerial(project: Project, quotas: List[Quota]):

    data = dict(project)
    data["status"] = Project(**project).status()
    data["resource_uri"] = f"/projects/{project['id']}"
    contentQ = []
    for quota in quotas:
        contentQ.append(to_dictSerialQuota(quota, project))
    data["quotas"] = contentQ
    return data


def to_dictSerialQuota(quota: Quota, project: Project):
    data = {}
    data["limit"] = quota["limit"]
    data["platform"] = quota["platform"]
    data["project"] = quota["project_id"]
    data["resource_uri"] = f"/projects/{project['id']}/quotas/{quota['id']}"
    data["units"] = quota["units"]
    data["usage"] = quota["usage"]
    return data
>>>>>>> 64acd7b3


@router.get("/projects/", response_model=List[Project])
async def query_projects(
    status: ProjectStatus = Query(None, description="status"),
    collab_id: List[str] = Query(None, description="collab id"),
    owner_id: List[str] = Query(None, description="owner id"),
    #date_range_start: date = Query(None, description="projects which started after this date"),
    #date_range_end: date = Query(None, description="projects which started before this date"),
    size: int = Query(10, description="Number of projects to return"),
    from_index: int = Query(0, description="Index of the first project to return"),
    as_admin: bool = Query(False, description="Run this query with admin privileges, if you have them"),
    # from header
    size_q: int = Query(10, description="Number of quotas to return"),
    from_index_q: int = Query(0, description="Index of the first quota to return"),
    token: HTTPAuthorizationCredentials = Depends(auth),
):
    """
    Return a list of projects
    """
    # If the user (from the token) is an admin there are no restrictions on the query
    # If the user is not an admin:
    #   - if owner_id is provided, it must contain _only_ the user's id
    #   - if collab_id is not provided, projects for collabs for which the user has edit access are returned
    #   - if collab_id is provided, the user must have edit access for all collabs in the list
    user = await oauth.User.from_token(token.credentials)
    if not as_admin:
        if owner_id:
            if len(owner_id) > 1:
                raise HTTPException(
                    status_code=status_codes.HTTP_400_BAD_REQUEST,
                    detail="Only admins can directly query projects they don't own, try querying by collab_id"
                )
            elif owner_id[0] != user.username:  # todo: also support user_id_v1
                raise HTTPException(
                    status_code=status_codes.HTTP_403_FORBIDDEN,
                    detail=f"Owner id provided ({owner_id[0]}) does not match authentication token ({user.username})",
                )
        if collab_id:
            for cid in collab_id:
                if not user.can_edit(cid):
                    raise HTTPException(
                        status_code=status_codes.HTTP_403_FORBIDDEN,
                        detail="You do not have permission to view collab {cid}"
                    )
        else:
            collab_id = user.get_collabs(access=["editor", "administrator"])
    elif not user.is_admin:
        raise HTTPException(
            status_code=status_codes.HTTP_403_FORBIDDEN,
            detail=f"The token provided does not give admin privileges"
        )
    projects = await db.query_projects(status, collab_id, owner_id, from_index, size)
<<<<<<< HEAD
    
    projects_with_quotas = []
    for project in projects:
      
       quotas = await db.query_quotas(project['id'],size=size_q, from_index=from_index_q)
       projects_with_quotas= to_dictSerial(project, quotas)
     
    return projects
=======
    projects_with_quotas = []
    for project in projects:
       quotas = await db.follow_relationships_quotas(project["id"])
       projects_with_quotas.append(to_dictSerial(project, quotas))
    return projects_with_quotas
>>>>>>> 64acd7b3


@router.get("/projects/{project_id}", response_model=Project)
async def get_project(
    project_id: UUID = Path(..., title="Project ID", description="ID of the project to be retrieved"),
    as_admin: bool = Query(False, description="Run this query with admin privileges, if you have them"),
    token: HTTPAuthorizationCredentials = Depends(auth),
    size_q: int = Query(10, description="Number of quotas to return"),
    from_index_q: int = Query(0, description="Index of the first quota to return"),
):
    """
    Return an individual project
    """
    get_user_task = asyncio.create_task(oauth.User.from_token(token.credentials))
    get_project_task = db.get_project(project_id)

    user = await get_user_task
    project = await get_project_task

    if project is not None:
<<<<<<< HEAD
       quotas= await db.query_quotas(project['id'], size=size_q, from_index=from_index_q)
       content= to_dictSerial(project, quotas)
       
       if (as_admin and user.is_admin) or await user.can_view(project["collab"]):
            return content
       else:
              raise HTTPException(
              status_code=status_codes.HTTP_403_FORBIDDEN,
              detail=f" You do not have access to this project"
              )
            
    else: 
=======
        if (as_admin and user.is_admin) or await user.can_view(project["collab"]):
            quotas = await db.follow_relationships_quotas(project["id"])
            contentR = to_dictSerial(project, quotas)
            return contentR
        else:
            raise HTTPException(
                status_code=status_codes.HTTP_403_FORBIDDEN,
                detail=f" You do not have access to this project"
            )
    else:
>>>>>>> 64acd7b3
        raise HTTPException(
            status_code=status_codes.HTTP_404_NOT_FOUND,
            detail=f"There is no project with id {project_id}"
        )


@router.delete("/projects/{project_id}", status_code=status_codes.HTTP_200_OK)
async def delete_project(
<<<<<<< HEAD
    
=======
>>>>>>> 64acd7b3
    project_id: UUID = Path(..., title="Project ID", description="ID of the project to be deleted"),
    as_admin: bool = Query(False, description="Run this query with admin privileges, if you have them"),
    token: HTTPAuthorizationCredentials = Depends(auth),
):
    """
<<<<<<< HEAD
    Delete an individual project
    """ 
    
=======
    Delete a project and its associated quotas
    """

>>>>>>> 64acd7b3
    get_user_task = asyncio.create_task(oauth.User.from_token(token.credentials))
    get_project_task = db.get_project(project_id)

    user = await get_user_task
    project = await get_project_task
<<<<<<< HEAD
    
    
    
    if project is not None: 
    
      try:
         if (as_admin and user.is_admin) or  user.can_edit(project["collab"]):
               
           if query_quotas(project_id) is not None:
               
              await db.delete_quotas_from_project(project_id)
           await db.delete_project(project_id)   
         else:
           raise HTTPException(
                status_code=status_codes.HTTP_403_FORBIDDEN,
                detail=f"You are not allowed to delete this project"
              ) 
      except:
            raise HTTPException(
            status_code=status_codes.HTTP_403_FORBIDDEN,
            detail=f"User Object  has no attribute 'token"
            )          
=======

    if project is not None:
        if (as_admin and user.is_admin) or user.can_edit(project["collab"]):
            if db.query_quotas([project_id]) is not None:
                await db.delete_quotas_from_project(project_id)
            await db.delete_project(project_id)
        else:
            raise HTTPException(
                status_code=status_codes.HTTP_403_FORBIDDEN,
                detail=f"You are not allowed to delete this project"
            )
>>>>>>> 64acd7b3
    else:
        raise HTTPException(
<<<<<<< HEAD
        status_code=status_codes.HTTP_404_NOT_FOUND,
        detail=f"Either there is no project with id {project_id}, or you do not have access to it"
      )    
    
@router.delete("/projects/{project_id}/quotas/{quota_id}", status_code=status_codes.HTTP_200_OK)
async def delete_onequota(
    as_admin: bool = Query(False, description="Run this query with admin privileges, if you have them"),
    project_id: UUID = Path(..., title="Project ID", description="ID of the project from which the quota should be removed"),
    quota_id: int = Path(..., title="Quota ID", description="ID of the quota thats should be deleted"),
    
    token: HTTPAuthorizationCredentials = Depends(auth),
):
    """
    Delete an individual project
    """ 
    
=======
            status_code=status_codes.HTTP_404_NOT_FOUND,
            detail=f"There is no project with id {project_id}"
        )


@router.delete("/projects/{project_id}/quotas/{quota_id}", status_code=status_codes.HTTP_200_OK)
async def delete_quota(
    as_admin: bool = Query(False, description="Run this query with admin privileges, if you have them"),
    project_id: UUID = Path(..., title="Project ID", description="ID of the project from which the quota should be removed"),
    quota_id: int = Path(..., title="Quota ID", description="ID of the quota that should be deleted"),
    token: HTTPAuthorizationCredentials = Depends(auth),
):
    """
    Delete a quota
    """

>>>>>>> 64acd7b3
    get_user_task = asyncio.create_task(oauth.User.from_token(token.credentials))
    get_project_task = db.get_project(project_id)

    user = await get_user_task
    project = await get_project_task

    if project is  None:
         raise HTTPException(
           status_code=status_codes.HTTP_404_NOT_FOUND,
           detail=f"Either there is no project with id {project_id}, or you do not have access to it"
          )

    if not (as_admin and user.is_admin) :
        raise HTTPException(
<<<<<<< HEAD
                status_code=status_codes.HTTP_403_FORBIDDEN,
                detail=f"You are not allowed to delete quotas from this project"
              )       
          
    if await db.get_quota(quota_id, project_id) is None:
         raise HTTPException(
                  status_code=status_codes.HTTP_404_NOT_FOUND,
                  detail=f"There is no Quota with this id"  
                  )            
             
    await db.query_deleteonequota(quota_id, project_id)
             
   
   
    
        
    
    
    
@router.post("/projects/", status_code=status.HTTP_201_CREATED)
async def create_project(
    projectRB: ProjectSubmission, 
 
    
    as_admin: bool = Query(False, description="Run this query with admin privileges, if you have them"),
   
    
   
    
    
   
   
=======
            status_code=status_codes.HTTP_403_FORBIDDEN,
            detail=f"You are not allowed to delete quotas from this project"
        )

    if await db.get_quota(project_id, quota_id) is None:
         raise HTTPException(
            status_code=status_codes.HTTP_404_NOT_FOUND,
            detail=f"There is no quota with this id"
        )

    await db.delete_quota(project_id, id)


@router.post("/projects/", status_code=status_codes.HTTP_201_CREATED)
async def create_project(
    projectRB: ProjectSubmission,
    as_admin: bool = Query(False, description="Run this query with admin privileges, if you have them"),
>>>>>>> 64acd7b3
    # from header
    token: HTTPAuthorizationCredentials = Depends(auth)
):

    get_user_task = asyncio.create_task(oauth.User.from_token(token.credentials))
    user = await get_user_task
<<<<<<< HEAD
    
    
    content = jsonable_encoder(projectRB)
    content['accepted']= False
    if 'submitted' not in content.keys():
        content['submitted']= False
        
    try:
         if not ((as_admin and user.is_admin) or  user.can_edit(content['collab'])):
               
                raise HTTPException(
                status_code=status_codes.HTTP_403_FORBIDDEN,
                detail=f"You do not have permisson de create project in this Collab"
                )
    except:
            raise HTTPException(
            status_code=status_codes.HTTP_403_FORBIDDEN,
            detail=f"User Object  has no attribute 'token"
            )    
        
    
    content['id']= uuid.uuid1()
    content['owner' ]= user.username
   
    await db.post_project(content)
    
    
           
=======
    contentR = to_dictRequestBody(projectRB)

    contentR['accepted'] = False
    if 'submitted' not in contentR.keys():
        contentR['submitted'] = False
    if not ((as_admin and user.is_admin) or user.can_edit(contentR['collab'])):
        raise HTTPException(
            status_code=status_codes.HTTP_403_FORBIDDEN,
            detail=f"You do not have permisson to create projects in this Collab"
        )
    contentR["owner"] = user.username
    await db.create_project(contentR)
>>>>>>> 64acd7b3


@router.get("/projects/{project_id}/quotas/", response_model=List[Quota])
async def query_quotas(
    project_id: UUID = Path(..., title="Project ID", description="ID of the project whose quotas should be retrieved"),
    as_admin: bool = Query(False, description="Run this query with admin privileges, if you have them"),
    size: int = Query(10, description="Number of quotas to return"),
    from_index: int = Query(0, description="Index of the first quota to return"),
    # from header
    token: HTTPAuthorizationCredentials = Depends(auth),
):
    """
    Return a list of quotas for a given project
    """
    get_user_task = asyncio.create_task(oauth.User.from_token(token.credentials))
    get_project_task = asyncio.create_task(db.get_project(project_id))
    user = await get_user_task
    project = await get_project_task
<<<<<<< HEAD
    if project is  None: 
      
         raise HTTPException(
           status_code=status_codes.HTTP_404_NOT_FOUND,
           detail=f"Either there is no project with id {project_id}, or you do not have access to it"
    
          ) 
    try:
         if not ((as_admin and user.is_admin) or await user.can_view(project["collab"])):
               
                raise HTTPException(
                status_code=status_codes.HTTP_403_FORBIDDEN,
                detail=f"You Can not view quotas"
                )
    except:
            raise HTTPException(
            status_code=status_codes.HTTP_403_FORBIDDEN,
            detail=f"User Object  has no attribute 'token"
            )       
    
    quotas = await db.query_quotas(project_id, size=size, from_index=from_index)
    
       
       
    
    content=[]
    for quota in quotas:
             
          content.append(to_dictSerialQuota(quota, project))
    
                 
    return content


@router.get("/projects/{project_id}/quotas/{quota_id}", response_model= Quota)
async def query_onequota(
=======
    if project is None:
        raise HTTPException(
            status_code=status_codes.HTTP_404_NOT_FOUND,
            detail=f"There is no project with id {project_id}"
        )
    if not ((as_admin and user.is_admin) or await user.can_view(project["collab"])):
        raise HTTPException(
            status_code=status_codes.HTTP_403_FORBIDDEN,
            detail=f"You cannot view quotas for this project"
        )
    quotas = await db.query_quotas(project_id, size=size, from_index=from_index)

    contentQ = []
    for quota in quotas:
        contentQ.append(to_dictSerialQuota(quota, project))

    return contentQ


@router.get("/projects/{project_id}/quotas/{id}", response_model= Quota)
async def get_quota(
>>>>>>> 64acd7b3
    project_id: UUID = Path(..., title="Project ID", description="ID of the project whose quotas should be retrieved"),
    quota_id: int = Path(..., title="Quota ID", description="ID of the quota thats should be retrieved"),
    as_admin: bool = Query(False, description="Run this query with admin privileges, if you have them"),
    size: int = Query(10, description="Number of projects to return"),
    from_index: int = Query(0, description="Index of the first project to return"),
    # from header
    token: HTTPAuthorizationCredentials = Depends(auth),
):
    """
    Return a list of quotas for a given project
    """

    get_user_task = asyncio.create_task(oauth.User.from_token(token.credentials))
    get_project_task = asyncio.create_task(db.get_project(project_id))
    user = await get_user_task
    project = await get_project_task
<<<<<<< HEAD
    if project is not None:
       if not ((as_admin and user.is_admin) or await user.can_view(project["collab"])):
            raise HTTPException(
                status_code=status_codes.HTTP_401_UNAUTHORIZED,
                detail=f" You do not have access to it"
             )
        
        
        
       quotas = await db.get_quota(quota_id, project_id)
     
    
    
    else:
      raise HTTPException(
             status_code=status_codes.HTTP_404_NOT_FOUND,
             detail=f"Either there is no project with id {project_id}, or you do not have access to it"
             )
    
    
    if await db.get_quota(quota_id, project_id)is None:
         raise HTTPException(
                  status_code=status_codes.HTTP_404_NOT_FOUND,
                  detail=f"There is no Quota  with this id that belongs to this project"  
                  )
                  
                 
    if quotas is not None:  
            content  = (to_dictSerialQuota(quotas, project))
    
    return  content      
    
    
@router.post("/projects/{project_id}/quotas/", status_code=status_codes.HTTP_201_CREATED)
async def create_quotas(
    quota: QuotaSubmission, 
    project_id: UUID = Path(..., title="Project ID", description="ID of the project whose quotas should be added"),
    
   
=======
    if project is None:
        raise HTTPException(
            status_code=status_codes.HTTP_404_NOT_FOUND,
            detail=f"Either there is no project with id {project_id}, or you do not have access to it"
        )
    if not ((as_admin and user.is_admin) or await user.can_view(project["collab"])):
        raise HTTPException(
            status_code=status_codes.HTTP_403_FORBIDDEN,
            detail=f" You do not have access to this project"
        )

    quota = await db.query_onequota(project_id, id)
    if quota is None:
        raise HTTPException(
            status_code=status_codes.HTTP_404_NOT_FOUND,
            detail=f"There is no quota with this id"
        )
    contentQ = to_dictSerialQuota(quota, project)
    return contentQ


@router.post("/projects/{project_id}/quotas/", status_code=status_codes.HTTP_201_CREATED)
async def create_quotas(
    quota: QuotaSubmission,
    project_id: UUID = Path(..., title="Project ID", description="ID of the project to which quotas should be added"),
>>>>>>> 64acd7b3
    # from header
    token: HTTPAuthorizationCredentials = Depends(auth),
):

    get_user_task = asyncio.create_task(oauth.User.from_token(token.credentials))
    get_project_task = asyncio.create_task(db.get_project(project_id))
    user = await get_user_task
    project = await get_project_task
<<<<<<< HEAD
    if not ( user.is_admin):
        raise HTTPException(
            status_code=status_codes.HTTP_403_FORBIDDEN,
            detail=f"you don not have permission to create quota"
=======
    if project is None:
        raise HTTPException(
            status_code=status_codes.HTTP_404_NOT_FOUND,
            detail=f"Either there is no project with id {project_id}, or you do not have access to it"
        )
    if not user.is_admin:
        raise HTTPException(
            status_code=status_codes.HTTP_404_NOT_FOUND,
            detail=f"Only admins can add quotas"
>>>>>>> 64acd7b3
        )
		
    if project is None:
        raise HTTPException(
            status_code=status_codes.HTTP_403_FORBIDDEN,
            detail=f"you can not  create quota without project"
        )
    await db.post_quotas(project_id, quota)


@router.put("/projects/{project_id}/quotas/{quota_id}", status_code=status_codes.HTTP_200_OK)
async def update_quotas(
    quota: QuotaUpdate,
<<<<<<< HEAD
    quota_id: int, 
=======
    quota_id: int,
>>>>>>> 64acd7b3
    project_id: UUID = Path(..., title="Project ID", description="ID of the project whose quotas should be added"),
    # from header
    token: HTTPAuthorizationCredentials = Depends(auth),
):

    get_user_task = asyncio.create_task(oauth.User.from_token(token.credentials))
    get_project_task = asyncio.create_task(db.get_project(project_id))
	
    user = await get_user_task
<<<<<<< HEAD
    if get_project_task is None:
        raise HTTPException(
            status_code=status_codes.HTTP_404_NOT_FOUND,
            detail=f"Project not found"
        )
	 
    quota_old= await db.get_quota(quota_id, project_id)
    
    
    
    content = jsonable_encoder(quota)
    if not (as_admin and user.is_admin):
        raise HTTPException(
            status_code=status_codes.HTTP_403_FORBIDDEN,
            detail=f"you don not have permission to update quota"
        )
    if quota_old is  None: 
      
         raise HTTPException(
           status_code=status_codes.HTTP_404_NOT_FOUND,
           detail=f"No Quota to change"
          )  
    
    if content is  None: 
      
         raise HTTPException(
           status_code=status_codes.HTTP_404_NOT_FOUND,
           detail=f"No content to change"
          )  
    
    
       
    await db.put_quotas(project_id, content, quota_id) 
     
    
=======
    project = await get_project_task
    if project is None:
        raise HTTPException(
            status_code=status_codes.HTTP_404_NOT_FOUND,
            detail=f"Either there is no project with id {project_id}, or you do not have access to it"
        )

    if not user.is_admin:
        raise HTTPException(
            status_code=status_codes.HTTP_404_NOT_FOUND,
            detail=f"Only admins can update quotas"
        )

    quota_old = await db.get_quota(project_id, quota_id)

    if quota_old is None:
         raise HTTPException(
                  status_code=status_codes.HTTP_404_NOT_FOUND,
                  detail=f"There is no Quota with this id"
                  )

    contentR = to_dictQ(quota)
    # perhaps `to_dictQ` should compare `quota` and `quota_old`.
    # If there are no changes we could avoid doing the database update.
    if contentR is None:
        raise HTTPException(
        status_code=status_codes.HTTP_404_NOT_FOUND,
        detail=f"No content to change"
        )

    await db.put_quotas(project_id, contentR, quota_id)


>>>>>>> 64acd7b3
@router.get("/collabs/", response_model=List[str])
async def query_collabs(
    status: ProjectStatus = Query(None, description="project status"),
    user_id: List[str] = Query(None, description="user id"),
    size: int = Query(10, description="Number of collabs to return"),
    from_index: int = Query(0, description="Index of the first collab to return"),
    # todo: consider adding an option to filter by projects that have active quotas (accepted, not expired, and remaining quota > 0)
    as_admin: bool = Query(False, description="Run this query with admin privileges, if you have them"),
    # from header
    token: HTTPAuthorizationCredentials = Depends(auth),
):
    """
    Return a list of collabs for which the user has edit permissions and a neuromorphic computing project exists
    """
    # If the user (from the token) is an admin there are no restrictions on the query
    # If the user is not an admin:
    #   - if user_id is provided, it must contain _only_ the user's id
    #   - if collab_id is not provided, projects for collabs for which the user has edit access are returned
    #   - if collab_id is provided, the user must have edit access for all collabs in the list
    user = await oauth.User.from_token(token.credentials)
    if not as_admin:
        if user_id:
            if len(user_id) > 1:
                raise HTTPException(
                    status_code=status_codes.HTTP_400_BAD_REQUEST,
                    detail="Only admins can run queries for users other than themselves"
                )
            elif user_id[0] != user.username:  # todo: also support user_id_v1
                raise HTTPException(
                    status_code=status_codes.HTTP_403_FORBIDDEN,
                    detail=f"User id provided ({user_id[0]}) does not match authentication token ({user.username})",
                )
        collab_id = user.get_collabs(access=["editor", "administrator"])
    elif not user.is_admin:
        raise HTTPException(
            status_code=status_codes.HTTP_403_FORBIDDEN,
            detail=f"The token provided does not give admin privileges"
        )
    else:
        # todo: if possible, obtain list of collab memberships for the provided user
        raise HTTPException(
            status_code=status_codes.HTTP_501_NOT_IMPLEMENTED,
            detail=f"This option has not been implemented yet"
        )
    projects = await db.query_projects(status, collab_id, owner_id=None, from_index=from_index, size=size)
    collabs = set(prj["collab"] for prj in projects)
    return sorted(collabs)


@router.put("/projects/{project_id}" , status_code=status_codes.HTTP_200_OK)
<<<<<<< HEAD
async def update_project(projectRB: ProjectUpdate,     project_id: UUID = Path(..., title="Project ID", description="ID of the project to be retrieved"),
    
   
    
    as_admin: bool = Query(False, description="Run this query with admin privileges, if you have them"),

    token: HTTPAuthorizationCredentials = Depends(auth), ):
    
      
    
      get_user_task = asyncio.create_task(oauth.User.from_token(token.credentials))
      get_project_task = asyncio.create_task(db.get_project(project_id))
      user = await get_user_task
      project = await get_project_task
     
      content = jsonable_encoder(projectRB)
     
      try:
         if not ((as_admin and user.is_admin) or  user.can_edit(project["collab"])):
               
                raise HTTPException(
                status_code=status_codes.HTTP_403_FORBIDDEN,
                detail=f"You do not have permission to modify this project."
                )
      except:
            raise HTTPException(
            status_code=status_codes.HTTP_403_FORBIDDEN,
            detail=f"User Object  has no attribute 'token"
            )       
      new_status= content['status']      
      if new_status in ('accepted', 'rejected'):
            logger.info("Changing status")
            if not (as_admin and user.is_admin):
                raise HTTPException(
                status_code=status_codes.HTTP_403_FORBIDDEN,
                detail=f"You do not have permission to change the status of this project."
             )
          
            current_status = Project(**project).status()
            content['owner']=project['owner']
      
            if new_status == current_status :
                raise HTTPException(
=======
async def update_project(
    projectRB: ProjectUpdate,
    project_id: UUID = Path(..., title="Project ID", description="ID of the project to be retrieved"),
    as_admin: bool = Query(False, description="Run this query with admin privileges, if you have them"),
    # from header
    token: HTTPAuthorizationCredentials = Depends(auth)
):

    get_user_task = asyncio.create_task(oauth.User.from_token(token.credentials))
    get_project_task = asyncio.create_task(db.get_project(project_id))
    user = await get_user_task
    project = await get_project_task

    contentR = to_dictRequestBody(projectRB)

    if not ((as_admin and user.is_admin) or user.can_edit(project["collab"])):
        raise HTTPException(
            status_code=status_codes.HTTP_403_FORBIDDEN,
            detail=f"You do not have permission to modify this project."
        )

    new_status= contentR['status']
    if new_status in ('accepted', 'rejected'):
        logger.info("Changing status")
        if not (as_admin and user.is_admin):
            raise HTTPException(
            status_code=status_codes.HTTP_403_FORBIDDEN,
            detail=f"You do not have permission to change the status of this project."
        )
        current_status = Project(**project).status()

        if new_status == current_status:
            raise HTTPException(
>>>>>>> 64acd7b3
                status_code=status_codes.HTTP_204_NO_CONTENT,
                detail=f"Same Status"
            )
        elif new_status in ('accepted', 'rejected'):
            project["decision_date"] = date.today()

            if new_status == 'accepted':
                project["start_date"] = project["decision_date"]
                project["accepted"] = True

            await db.update_project(project_id, project)

            status_code=status_codes.HTTP_201_CREATED
            return status_code
        else:
            raise HTTPException(
                status_code=status_codes.HTTP_400_BAD_REQUEST,
                detail="Status can only be changed to 'accepted' or 'rejected'"
            )

    else:
        if project is None:
            raise HTTPException(
               status_code=status_codes.HTTP_404_NOT_FOUND,
                detail=f"Project Not Found"
            )
<<<<<<< HEAD
               
            if project["submission_date"] is  not None:
                raise HTTPException(
                status_code=status.HTTP_403_FORBIDDEN,
                detail=f"Can't edit a submitted form."
                
              )
            
                 
            if  content['submitted'] is True:
                          project['submission_date'] = date.today() 
                 
            for field, value in project.items():
               
                
                if field not in content.keys():
                   
                   content[field] = value                        
            await db.put_project(project_id, content )
            logger.info("Updating project")
            return status.HTTP_201_CREATED
=======

        if project["submission_date"] is not None:
            raise HTTPException(
                status_code=status.HTTP_403_FORBIDDEN,
                detail=f"Can't edit a submitted form."
            )

        if  contentR['submitted']:
            project['submission_date'] = date.today()
>>>>>>> 64acd7b3

        for field, value in project.items():
            if field not in contentR.keys():
                contentR[field] = value
        await db.update_project(project_id, contentR)
        logger.info("Updating project")
        return status.HTTP_201_CREATED<|MERGE_RESOLUTION|>--- conflicted
+++ resolved
@@ -3,17 +3,12 @@
 from datetime import date
 import logging
 import asyncio
-import uuid
-from fastapi.encoders import jsonable_encoder
+
 from fastapi import APIRouter, Depends, Query, Path, HTTPException, status as status_codes, status
 from fastapi.security import HTTPBearer, HTTPAuthorizationCredentials
 
 from ..data_models import (
-<<<<<<< HEAD
-    Project, ProjectSubmission, ProjectUpdate, ProjectStatus, Quota, QuotaSubmission, QuotaUpdate,
-=======
     Project, ProjectSubmission, ProjectUpdate, ProjectStatus, Quota, QuotaSubmission, QuotaUpdate
->>>>>>> 64acd7b3
 )
 from .. import db, oauth
 
@@ -33,60 +28,6 @@
     return data
 
 
-<<<<<<< HEAD
-
-
-
- 
-        
-        
-                    
-def to_dictSerial(project: Project, quotas: List[Quota]):
-        
-        data = {}
-       
-        data= project
-        data["status"] = Project(**project).status()
-        
-        data["resource_uri"] = "/projects/"+str(project["id"])
-        
-       
-        quota = None
-        
-        i = 1
-        content=[]
-        for quota in quotas:
-             
-           
-                
-                 content.append(to_dictSerialQuota(quota, project))
-               
-                 
-       
-        
-        data["quotas"]= content
-        
-        return data
-
-
-
-
-def to_dictSerialQuota(quota: Quota, project: Project):
-        
-        data = {}
-        
-        data= quota
-        
-          
-        
-       
-        data["resource_uri"] = "/projects/"+str(project["id"])+"/quotas/"+str(quota["id"])
-       
-        
-         
-        return data
-
-=======
 def to_dictQ(quota):
 
     data = {}
@@ -102,10 +43,10 @@
     data = dict(project)
     data["status"] = Project(**project).status()
     data["resource_uri"] = f"/projects/{project['id']}"
-    contentQ = []
+    content = []
     for quota in quotas:
-        contentQ.append(to_dictSerialQuota(quota, project))
-    data["quotas"] = contentQ
+        content.append(to_dictSerialQuota(quota, project))
+    data["quotas"] = content
     return data
 
 
@@ -118,7 +59,6 @@
     data["units"] = quota["units"]
     data["usage"] = quota["usage"]
     return data
->>>>>>> 64acd7b3
 
 
 @router.get("/projects/", response_model=List[Project])
@@ -132,8 +72,6 @@
     from_index: int = Query(0, description="Index of the first project to return"),
     as_admin: bool = Query(False, description="Run this query with admin privileges, if you have them"),
     # from header
-    size_q: int = Query(10, description="Number of quotas to return"),
-    from_index_q: int = Query(0, description="Index of the first quota to return"),
     token: HTTPAuthorizationCredentials = Depends(auth),
 ):
     """
@@ -172,22 +110,11 @@
             detail=f"The token provided does not give admin privileges"
         )
     projects = await db.query_projects(status, collab_id, owner_id, from_index, size)
-<<<<<<< HEAD
-    
-    projects_with_quotas = []
-    for project in projects:
-      
-       quotas = await db.query_quotas(project['id'],size=size_q, from_index=from_index_q)
-       projects_with_quotas= to_dictSerial(project, quotas)
-     
-    return projects
-=======
     projects_with_quotas = []
     for project in projects:
        quotas = await db.follow_relationships_quotas(project["id"])
        projects_with_quotas.append(to_dictSerial(project, quotas))
     return projects_with_quotas
->>>>>>> 64acd7b3
 
 
 @router.get("/projects/{project_id}", response_model=Project)
@@ -195,8 +122,6 @@
     project_id: UUID = Path(..., title="Project ID", description="ID of the project to be retrieved"),
     as_admin: bool = Query(False, description="Run this query with admin privileges, if you have them"),
     token: HTTPAuthorizationCredentials = Depends(auth),
-    size_q: int = Query(10, description="Number of quotas to return"),
-    from_index_q: int = Query(0, description="Index of the first quota to return"),
 ):
     """
     Return an individual project
@@ -208,31 +133,16 @@
     project = await get_project_task
 
     if project is not None:
-<<<<<<< HEAD
-       quotas= await db.query_quotas(project['id'], size=size_q, from_index=from_index_q)
-       content= to_dictSerial(project, quotas)
-       
-       if (as_admin and user.is_admin) or await user.can_view(project["collab"]):
-            return content
-       else:
-              raise HTTPException(
-              status_code=status_codes.HTTP_403_FORBIDDEN,
-              detail=f" You do not have access to this project"
-              )
-            
-    else: 
-=======
         if (as_admin and user.is_admin) or await user.can_view(project["collab"]):
             quotas = await db.follow_relationships_quotas(project["id"])
-            contentR = to_dictSerial(project, quotas)
-            return contentR
+            content = to_dictSerial(project, quotas)
+            return content
         else:
             raise HTTPException(
                 status_code=status_codes.HTTP_403_FORBIDDEN,
                 detail=f" You do not have access to this project"
             )
     else:
->>>>>>> 64acd7b3
         raise HTTPException(
             status_code=status_codes.HTTP_404_NOT_FOUND,
             detail=f"There is no project with id {project_id}"
@@ -241,53 +151,19 @@
 
 @router.delete("/projects/{project_id}", status_code=status_codes.HTTP_200_OK)
 async def delete_project(
-<<<<<<< HEAD
-    
-=======
->>>>>>> 64acd7b3
     project_id: UUID = Path(..., title="Project ID", description="ID of the project to be deleted"),
     as_admin: bool = Query(False, description="Run this query with admin privileges, if you have them"),
     token: HTTPAuthorizationCredentials = Depends(auth),
 ):
     """
-<<<<<<< HEAD
-    Delete an individual project
-    """ 
-    
-=======
     Delete a project and its associated quotas
     """
 
->>>>>>> 64acd7b3
     get_user_task = asyncio.create_task(oauth.User.from_token(token.credentials))
     get_project_task = db.get_project(project_id)
 
     user = await get_user_task
     project = await get_project_task
-<<<<<<< HEAD
-    
-    
-    
-    if project is not None: 
-    
-      try:
-         if (as_admin and user.is_admin) or  user.can_edit(project["collab"]):
-               
-           if query_quotas(project_id) is not None:
-               
-              await db.delete_quotas_from_project(project_id)
-           await db.delete_project(project_id)   
-         else:
-           raise HTTPException(
-                status_code=status_codes.HTTP_403_FORBIDDEN,
-                detail=f"You are not allowed to delete this project"
-              ) 
-      except:
-            raise HTTPException(
-            status_code=status_codes.HTTP_403_FORBIDDEN,
-            detail=f"User Object  has no attribute 'token"
-            )          
-=======
 
     if project is not None:
         if (as_admin and user.is_admin) or user.can_edit(project["collab"]):
@@ -299,27 +175,8 @@
                 status_code=status_codes.HTTP_403_FORBIDDEN,
                 detail=f"You are not allowed to delete this project"
             )
->>>>>>> 64acd7b3
     else:
         raise HTTPException(
-<<<<<<< HEAD
-        status_code=status_codes.HTTP_404_NOT_FOUND,
-        detail=f"Either there is no project with id {project_id}, or you do not have access to it"
-      )    
-    
-@router.delete("/projects/{project_id}/quotas/{quota_id}", status_code=status_codes.HTTP_200_OK)
-async def delete_onequota(
-    as_admin: bool = Query(False, description="Run this query with admin privileges, if you have them"),
-    project_id: UUID = Path(..., title="Project ID", description="ID of the project from which the quota should be removed"),
-    quota_id: int = Path(..., title="Quota ID", description="ID of the quota thats should be deleted"),
-    
-    token: HTTPAuthorizationCredentials = Depends(auth),
-):
-    """
-    Delete an individual project
-    """ 
-    
-=======
             status_code=status_codes.HTTP_404_NOT_FOUND,
             detail=f"There is no project with id {project_id}"
         )
@@ -336,7 +193,6 @@
     Delete a quota
     """
 
->>>>>>> 64acd7b3
     get_user_task = asyncio.create_task(oauth.User.from_token(token.credentials))
     get_project_task = db.get_project(project_id)
 
@@ -351,45 +207,11 @@
 
     if not (as_admin and user.is_admin) :
         raise HTTPException(
-<<<<<<< HEAD
-                status_code=status_codes.HTTP_403_FORBIDDEN,
-                detail=f"You are not allowed to delete quotas from this project"
-              )       
-          
-    if await db.get_quota(quota_id, project_id) is None:
-         raise HTTPException(
-                  status_code=status_codes.HTTP_404_NOT_FOUND,
-                  detail=f"There is no Quota with this id"  
-                  )            
-             
-    await db.query_deleteonequota(quota_id, project_id)
-             
-   
-   
-    
-        
-    
-    
-    
-@router.post("/projects/", status_code=status.HTTP_201_CREATED)
-async def create_project(
-    projectRB: ProjectSubmission, 
- 
-    
-    as_admin: bool = Query(False, description="Run this query with admin privileges, if you have them"),
-   
-    
-   
-    
-    
-   
-   
-=======
             status_code=status_codes.HTTP_403_FORBIDDEN,
             detail=f"You are not allowed to delete quotas from this project"
         )
 
-    if await db.get_quota(project_id, quota_id) is None:
+    if await db.get_quota(quota_id) is None:
          raise HTTPException(
             status_code=status_codes.HTTP_404_NOT_FOUND,
             detail=f"There is no quota with this id"
@@ -402,56 +224,24 @@
 async def create_project(
     projectRB: ProjectSubmission,
     as_admin: bool = Query(False, description="Run this query with admin privileges, if you have them"),
->>>>>>> 64acd7b3
     # from header
     token: HTTPAuthorizationCredentials = Depends(auth)
 ):
 
     get_user_task = asyncio.create_task(oauth.User.from_token(token.credentials))
     user = await get_user_task
-<<<<<<< HEAD
-    
-    
-    content = jsonable_encoder(projectRB)
-    content['accepted']= False
+    content = to_dictRequestBody(projectRB)
+
+    content['accepted'] = False
     if 'submitted' not in content.keys():
-        content['submitted']= False
-        
-    try:
-         if not ((as_admin and user.is_admin) or  user.can_edit(content['collab'])):
-               
-                raise HTTPException(
-                status_code=status_codes.HTTP_403_FORBIDDEN,
-                detail=f"You do not have permisson de create project in this Collab"
-                )
-    except:
-            raise HTTPException(
-            status_code=status_codes.HTTP_403_FORBIDDEN,
-            detail=f"User Object  has no attribute 'token"
-            )    
-        
-    
-    content['id']= uuid.uuid1()
-    content['owner' ]= user.username
-   
-    await db.post_project(content)
-    
-    
-           
-=======
-    contentR = to_dictRequestBody(projectRB)
-
-    contentR['accepted'] = False
-    if 'submitted' not in contentR.keys():
-        contentR['submitted'] = False
-    if not ((as_admin and user.is_admin) or user.can_edit(contentR['collab'])):
+        content['submitted'] = False
+    if not ((as_admin and user.is_admin) or user.can_edit(content['collab'])):
         raise HTTPException(
             status_code=status_codes.HTTP_403_FORBIDDEN,
             detail=f"You do not have permisson to create projects in this Collab"
         )
-    contentR["owner"] = user.username
-    await db.create_project(contentR)
->>>>>>> 64acd7b3
+    content["owner"] = user.username
+    await db.create_project(content)
 
 
 @router.get("/projects/{project_id}/quotas/", response_model=List[Quota])
@@ -470,66 +260,27 @@
     get_project_task = asyncio.create_task(db.get_project(project_id))
     user = await get_user_task
     project = await get_project_task
-<<<<<<< HEAD
-    if project is  None: 
-      
-         raise HTTPException(
-           status_code=status_codes.HTTP_404_NOT_FOUND,
-           detail=f"Either there is no project with id {project_id}, or you do not have access to it"
-    
-          ) 
-    try:
-         if not ((as_admin and user.is_admin) or await user.can_view(project["collab"])):
-               
-                raise HTTPException(
-                status_code=status_codes.HTTP_403_FORBIDDEN,
-                detail=f"You Can not view quotas"
-                )
-    except:
-            raise HTTPException(
-            status_code=status_codes.HTTP_403_FORBIDDEN,
-            detail=f"User Object  has no attribute 'token"
-            )       
-    
+    if project is None:
+        raise HTTPException(
+            status_code=status_codes.HTTP_404_NOT_FOUND,
+            detail=f"There is no project with id {project_id}"
+        )
+    if not ((as_admin and user.is_admin) or await user.can_view(project["collab"])):
+        raise HTTPException(
+            status_code=status_codes.HTTP_403_FORBIDDEN,
+            detail=f"You cannot view quotas for this project"
+        )
     quotas = await db.query_quotas(project_id, size=size, from_index=from_index)
-    
-       
-       
-    
-    content=[]
+
+    content = []
     for quota in quotas:
-             
-          content.append(to_dictSerialQuota(quota, project))
-    
-                 
+        content.append(to_dictSerialQuota(quota, project))
+
     return content
 
 
 @router.get("/projects/{project_id}/quotas/{quota_id}", response_model= Quota)
-async def query_onequota(
-=======
-    if project is None:
-        raise HTTPException(
-            status_code=status_codes.HTTP_404_NOT_FOUND,
-            detail=f"There is no project with id {project_id}"
-        )
-    if not ((as_admin and user.is_admin) or await user.can_view(project["collab"])):
-        raise HTTPException(
-            status_code=status_codes.HTTP_403_FORBIDDEN,
-            detail=f"You cannot view quotas for this project"
-        )
-    quotas = await db.query_quotas(project_id, size=size, from_index=from_index)
-
-    contentQ = []
-    for quota in quotas:
-        contentQ.append(to_dictSerialQuota(quota, project))
-
-    return contentQ
-
-
-@router.get("/projects/{project_id}/quotas/{id}", response_model= Quota)
 async def get_quota(
->>>>>>> 64acd7b3
     project_id: UUID = Path(..., title="Project ID", description="ID of the project whose quotas should be retrieved"),
     quota_id: int = Path(..., title="Quota ID", description="ID of the quota thats should be retrieved"),
     as_admin: bool = Query(False, description="Run this query with admin privileges, if you have them"),
@@ -546,47 +297,6 @@
     get_project_task = asyncio.create_task(db.get_project(project_id))
     user = await get_user_task
     project = await get_project_task
-<<<<<<< HEAD
-    if project is not None:
-       if not ((as_admin and user.is_admin) or await user.can_view(project["collab"])):
-            raise HTTPException(
-                status_code=status_codes.HTTP_401_UNAUTHORIZED,
-                detail=f" You do not have access to it"
-             )
-        
-        
-        
-       quotas = await db.get_quota(quota_id, project_id)
-     
-    
-    
-    else:
-      raise HTTPException(
-             status_code=status_codes.HTTP_404_NOT_FOUND,
-             detail=f"Either there is no project with id {project_id}, or you do not have access to it"
-             )
-    
-    
-    if await db.get_quota(quota_id, project_id)is None:
-         raise HTTPException(
-                  status_code=status_codes.HTTP_404_NOT_FOUND,
-                  detail=f"There is no Quota  with this id that belongs to this project"  
-                  )
-                  
-                 
-    if quotas is not None:  
-            content  = (to_dictSerialQuota(quotas, project))
-    
-    return  content      
-    
-    
-@router.post("/projects/{project_id}/quotas/", status_code=status_codes.HTTP_201_CREATED)
-async def create_quotas(
-    quota: QuotaSubmission, 
-    project_id: UUID = Path(..., title="Project ID", description="ID of the project whose quotas should be added"),
-    
-   
-=======
     if project is None:
         raise HTTPException(
             status_code=status_codes.HTTP_404_NOT_FOUND,
@@ -598,21 +308,20 @@
             detail=f" You do not have access to this project"
         )
 
-    quota = await db.query_onequota(project_id, id)
+    quota = await db.get_quota(quota_id)
     if quota is None:
         raise HTTPException(
             status_code=status_codes.HTTP_404_NOT_FOUND,
             detail=f"There is no quota with this id"
         )
-    contentQ = to_dictSerialQuota(quota, project)
-    return contentQ
+    content = to_dictSerialQuota(quota, project)
+    return content
 
 
 @router.post("/projects/{project_id}/quotas/", status_code=status_codes.HTTP_201_CREATED)
 async def create_quotas(
     quota: QuotaSubmission,
     project_id: UUID = Path(..., title="Project ID", description="ID of the project to which quotas should be added"),
->>>>>>> 64acd7b3
     # from header
     token: HTTPAuthorizationCredentials = Depends(auth),
 ):
@@ -621,12 +330,6 @@
     get_project_task = asyncio.create_task(db.get_project(project_id))
     user = await get_user_task
     project = await get_project_task
-<<<<<<< HEAD
-    if not ( user.is_admin):
-        raise HTTPException(
-            status_code=status_codes.HTTP_403_FORBIDDEN,
-            detail=f"you don not have permission to create quota"
-=======
     if project is None:
         raise HTTPException(
             status_code=status_codes.HTTP_404_NOT_FOUND,
@@ -636,25 +339,14 @@
         raise HTTPException(
             status_code=status_codes.HTTP_404_NOT_FOUND,
             detail=f"Only admins can add quotas"
->>>>>>> 64acd7b3
-        )
-		
-    if project is None:
-        raise HTTPException(
-            status_code=status_codes.HTTP_403_FORBIDDEN,
-            detail=f"you can not  create quota without project"
-        )
-    await db.post_quotas(project_id, quota)
+        )
+    await db.post_quota(project_id, quota)
 
 
 @router.put("/projects/{project_id}/quotas/{quota_id}", status_code=status_codes.HTTP_200_OK)
 async def update_quotas(
     quota: QuotaUpdate,
-<<<<<<< HEAD
-    quota_id: int, 
-=======
     quota_id: int,
->>>>>>> 64acd7b3
     project_id: UUID = Path(..., title="Project ID", description="ID of the project whose quotas should be added"),
     # from header
     token: HTTPAuthorizationCredentials = Depends(auth),
@@ -662,45 +354,7 @@
 
     get_user_task = asyncio.create_task(oauth.User.from_token(token.credentials))
     get_project_task = asyncio.create_task(db.get_project(project_id))
-	
-    user = await get_user_task
-<<<<<<< HEAD
-    if get_project_task is None:
-        raise HTTPException(
-            status_code=status_codes.HTTP_404_NOT_FOUND,
-            detail=f"Project not found"
-        )
-	 
-    quota_old= await db.get_quota(quota_id, project_id)
-    
-    
-    
-    content = jsonable_encoder(quota)
-    if not (as_admin and user.is_admin):
-        raise HTTPException(
-            status_code=status_codes.HTTP_403_FORBIDDEN,
-            detail=f"you don not have permission to update quota"
-        )
-    if quota_old is  None: 
-      
-         raise HTTPException(
-           status_code=status_codes.HTTP_404_NOT_FOUND,
-           detail=f"No Quota to change"
-          )  
-    
-    if content is  None: 
-      
-         raise HTTPException(
-           status_code=status_codes.HTTP_404_NOT_FOUND,
-           detail=f"No content to change"
-          )  
-    
-    
-       
-    await db.put_quotas(project_id, content, quota_id) 
-     
-    
-=======
+    user = await get_user_task
     project = await get_project_task
     if project is None:
         raise HTTPException(
@@ -714,7 +368,7 @@
             detail=f"Only admins can update quotas"
         )
 
-    quota_old = await db.get_quota(project_id, quota_id)
+    quota_old = await db.get_quota(quota_id)
 
     if quota_old is None:
          raise HTTPException(
@@ -722,19 +376,18 @@
                   detail=f"There is no Quota with this id"
                   )
 
-    contentR = to_dictQ(quota)
+    content = to_dictQ(quota)
     # perhaps `to_dictQ` should compare `quota` and `quota_old`.
     # If there are no changes we could avoid doing the database update.
-    if contentR is None:
+    if content is None:
         raise HTTPException(
         status_code=status_codes.HTTP_404_NOT_FOUND,
         detail=f"No content to change"
         )
 
-    await db.put_quotas(project_id, contentR, quota_id)
-
-
->>>>>>> 64acd7b3
+    await db.update_quota(project_id, content, quota_id)
+
+
 @router.get("/collabs/", response_model=List[str])
 async def query_collabs(
     status: ProjectStatus = Query(None, description="project status"),
@@ -785,51 +438,6 @@
 
 
 @router.put("/projects/{project_id}" , status_code=status_codes.HTTP_200_OK)
-<<<<<<< HEAD
-async def update_project(projectRB: ProjectUpdate,     project_id: UUID = Path(..., title="Project ID", description="ID of the project to be retrieved"),
-    
-   
-    
-    as_admin: bool = Query(False, description="Run this query with admin privileges, if you have them"),
-
-    token: HTTPAuthorizationCredentials = Depends(auth), ):
-    
-      
-    
-      get_user_task = asyncio.create_task(oauth.User.from_token(token.credentials))
-      get_project_task = asyncio.create_task(db.get_project(project_id))
-      user = await get_user_task
-      project = await get_project_task
-     
-      content = jsonable_encoder(projectRB)
-     
-      try:
-         if not ((as_admin and user.is_admin) or  user.can_edit(project["collab"])):
-               
-                raise HTTPException(
-                status_code=status_codes.HTTP_403_FORBIDDEN,
-                detail=f"You do not have permission to modify this project."
-                )
-      except:
-            raise HTTPException(
-            status_code=status_codes.HTTP_403_FORBIDDEN,
-            detail=f"User Object  has no attribute 'token"
-            )       
-      new_status= content['status']      
-      if new_status in ('accepted', 'rejected'):
-            logger.info("Changing status")
-            if not (as_admin and user.is_admin):
-                raise HTTPException(
-                status_code=status_codes.HTTP_403_FORBIDDEN,
-                detail=f"You do not have permission to change the status of this project."
-             )
-          
-            current_status = Project(**project).status()
-            content['owner']=project['owner']
-      
-            if new_status == current_status :
-                raise HTTPException(
-=======
 async def update_project(
     projectRB: ProjectUpdate,
     project_id: UUID = Path(..., title="Project ID", description="ID of the project to be retrieved"),
@@ -843,7 +451,7 @@
     user = await get_user_task
     project = await get_project_task
 
-    contentR = to_dictRequestBody(projectRB)
+    content = to_dictRequestBody(projectRB)
 
     if not ((as_admin and user.is_admin) or user.can_edit(project["collab"])):
         raise HTTPException(
@@ -851,7 +459,7 @@
             detail=f"You do not have permission to modify this project."
         )
 
-    new_status= contentR['status']
+    new_status= content['status']
     if new_status in ('accepted', 'rejected'):
         logger.info("Changing status")
         if not (as_admin and user.is_admin):
@@ -863,7 +471,6 @@
 
         if new_status == current_status:
             raise HTTPException(
->>>>>>> 64acd7b3
                 status_code=status_codes.HTTP_204_NO_CONTENT,
                 detail=f"Same Status"
             )
@@ -890,29 +497,6 @@
                status_code=status_codes.HTTP_404_NOT_FOUND,
                 detail=f"Project Not Found"
             )
-<<<<<<< HEAD
-               
-            if project["submission_date"] is  not None:
-                raise HTTPException(
-                status_code=status.HTTP_403_FORBIDDEN,
-                detail=f"Can't edit a submitted form."
-                
-              )
-            
-                 
-            if  content['submitted'] is True:
-                          project['submission_date'] = date.today() 
-                 
-            for field, value in project.items():
-               
-                
-                if field not in content.keys():
-                   
-                   content[field] = value                        
-            await db.put_project(project_id, content )
-            logger.info("Updating project")
-            return status.HTTP_201_CREATED
-=======
 
         if project["submission_date"] is not None:
             raise HTTPException(
@@ -920,13 +504,12 @@
                 detail=f"Can't edit a submitted form."
             )
 
-        if  contentR['submitted']:
+        if  content['submitted']:
             project['submission_date'] = date.today()
->>>>>>> 64acd7b3
 
         for field, value in project.items():
-            if field not in contentR.keys():
-                contentR[field] = value
-        await db.update_project(project_id, contentR)
+            if field not in content.keys():
+                content[field] = value
+        await db.update_project(project_id, content)
         logger.info("Updating project")
         return status.HTTP_201_CREATED