/**
 * @namespace hbpCollaboratory
 * @desc
 * ``hbpCollaboratory`` module is a shell around various AngularJS modules that
 *  interface with the HBP Collaboratory.
 *
 * - :doc:`clb-app <module:clb-app>` provides utilities to retrieve current
 *   HBP Collaboratory Context in an app and to communicate with the current
 *   Collaboratory instance.
 * - :doc:`clb-automator <module:clb-automator>` to automate a serie of
 *   Collaboratory actions
 */
angular.module('hbpCollaboratory', [
  'clb-automator',
  'clb-app',
  'clb-storage',
  'hbpCollaboratoryNavStore',
  'hbpCollaboratoryAppStore',
  'clb-form'
]);

/**
 * @module clb-app
 * @desc
 * ``clb-app`` module provides utilities to retrieve current
 * HBP Collaboratory Context in an app and to communicate with the current
 * Collaboratory instance.
 */
angular.module('clb-app', ['hbpCommon']);

/**
 * @module clb-automator
 * @desc
 * `clb-automator` module provides an automation library for the Collaboratory
 * using the AngularJS service :ref:`clbAutomator <module-clb-automator.clbAutomator>`.
 * It supports object describing a serie of actions that have to be run
 * either concurrently or sequentially.
 *
 * It is used for example to script the creation of new custom collab in
 * the `Create New Collab` functionality in `collaboratory-extension-core`.
 */
angular.module('clb-automator', [
  'bbpConfig',
  'hbpCommon',
  'hbpDocumentClient',
  'hbpCollaboratoryAppStore',
  'hbpCollaboratoryNavStore',
  'clb-storage'
]);

/**
 * @namespace clb-form
 * @memberof hbpCollaboratory
 * @desc
 * clb-form provides directive to ease creation of forms.
 */
angular.module('clb-form', []);

/**
 * @module clb-storage
 */
angular.module('clb-storage', ['hbpCommon', 'hbpDocumentClient']);


clbApp.$inject = ['$q', '$rootScope', '$timeout', '$window', 'hbpErrorService'];angular.module('clb-app')
.factory('clbApp', clbApp);

/**
 * @namespace clbApp
 * @memberof module:clb-app
 * @desc
 * An AngularJS service to interface a web application with the HBP Collaboratory.
 * This library provides a few helper to work within the Collaboratory environment.
 *
 * Usage
 * -----
 *
 * - :ref:`module-clb-app.clbApp.context` is used to set and retrieve
 *   the current context.
 * - :ref:`module-clb-app.clbApp.emit` is used to send a command
 *   to the HBP Collaboratory and wait for its answer.
 *
 * @example <caption>Retrieve the current context object</caption>
 * clbApp.context()
 * .then(function(context) {
 *   console.log(context.ctx, context.state, context.collab);
 * })
 * .catch(function(err) {
 *   // Cannot set the state
 * });
 *
 * @example <caption>Set the current state in order for a user to be able to copy-paste its current URL and reopen the same collab with your app loaded at the same place.</caption>
 * clbApp.context({state: 'lorem ipsum'})
 * .then(function(context) {
 *   console.log(context.ctx, context.state, context.collab);
 * })
 * .catch(function(err) {
 *   // Cannot set the state
 * });
 *
 * @param  {object} $q AngularJS service injection
 * @param  {object} $rootScope AngularJS service injection
 * @param  {object} $timeout AngularJS service injection
 * @param  {object} $window AngularJS service injection
 * @param  {object} hbpErrorService AngularJS service injection
 * @return {object}         the service singleton
 */
function clbApp(
  $q,
  $rootScope,
  $timeout,
  $window,
  hbpErrorService
) {
  'use strict';
  var eventId = 0;
  var sentMessages = {};

  /**
   * @module hbpCollaboratoryAppToolkit
   */
  function AppToolkit() { }
  AppToolkit.prototype = {
    emit: emit,
    context: context
  };

  $window.addEventListener('message', function(event) {
    $rootScope.$emit('message', event.data);
  });

  $rootScope.$on('message', function(event, message) {
    if (!message || !message.origin || !sentMessages[message.origin]) {
      return;
    }
    if (message.eventName === 'resolved') {
      sentMessages[message.origin].resolve(message.data);
    } else if (message.eventName === 'error') {
      sentMessages[message.origin].reject(hbpErrorService.error(message.data));
    }
    sentMessages[message.origin] = null;
  });

  /**
   * Send a message to the HBP Collaboratory.
   * @memberof module:clb-app.clbApp
   * @param  {string} name name of the event to be propagated
   * @param  {object} data corresponding data to be sent alongside the event
   * @return  {Promise} resolve with the message response
   */
  function emit(name, data) {
    eventId++;
    sentMessages[eventId] = $q.defer();
    var promise = sentMessages[eventId].promise;
    $window.parent.postMessage({
      apiVersion: 1,
      eventName: name,
      data: data,
      ticket: eventId
    }, '*');
    return promise;
  }

  var currentContext;

  /**
   * @typedef HbpCollaboratoryContext
   * @memberof module:clb-app.clbApp
   * @type {object}
   * @property {string} mode - the current mode, either 'run' or 'edit'
   * @property {string} ctx - the UUID of the current context
   * @property {string} state - an application defined state string
   */

   /**
    * @memberof module:clb-app.clbApp
    * @desc
    * Asynchronously retrieve the current HBP Collaboratory Context, including
    * the mode, the ctx UUID and the application state if any.
    * @function context
    * @param {object} data new values to send to HBP Collaboratory frontend
    * @return {Promise} resolve to the context
    * @static
    */
  function context(data) {
    var d = $q.defer();
    var kill = $timeout(function() {
      d.reject(hbpErrorService.error({
        type: 'TimeoutException',
        message: 'No context can be retrieved'
      }));
    }, 250);

    if (data) {
      // discard context if new data should be set.
      currentContext = null;
    }

    if (currentContext) {
      // directly return context when cached.
      return d.resolve(currentContext);
    }
    emit('workspace.context', data)
    .then(function(context) {
      $timeout.cancel(kill);
      currentContext = context;
      d.resolve(context);
    })
    .catch(function(err) {
      d.reject(hbpErrorService.error(err));
    });
    return d.promise;
  }
  return new AppToolkit();
}


clbAutomator.$inject = ['$q', '$log', 'hbpErrorService'];angular.module('clb-automator')
.factory('clbAutomator', clbAutomator);

/**
 * @namespace Tasks
 * @memberof module:clb-automator
 * @desc
 * Document a list of available tasks.
 */

/**
 * @namespace clbAutomator
 * @memberof module:clb-automator
 * @desc
 * clbAutomator is an AngularJS factory that
 * provide task automation to accomplish a sequence of
 * common operation in Collaboratory.
 *
 * How to add new tasks
 * --------------------
 *
 * New tasks can be added by calling ``clbAutomator.registerHandler``.
 *
 * You can see a few example of tasks in the `tasks` folder.
 *
 * Evaluate the automator
 * ----------------------
 *
 * From the root of this project, you can start a server that will let
 * you write a descriptor and run it.
 *
 * .. code-block:: bash
 *
 *    gulp example
 *
 * @example <caption>Create a Collab with a few navigation items</caption>
 * // Create a Collab with a few navigation items.
 * angular.module('MyModule', ['clb-automator'])
 * .run(function(clbAutomator, $log) {
 *   var config = {
 *     title: 'My Custom Collab',
 *     content: 'My Collab Content',
 *     private: false
 *   };
 *   clbAutomator.task(config).run().then(function(collab) {
 *   	 $log.info('Created Collab', collab);
 *   });
 * })
 * @example <caption>Create a Collab with entities and navigation items</caption>
 * clbAutomator.run({
 *   "collab": {
 *     "title": "Test Collab Creation",
 *     "content": "My Collab Description",
 *     "private": true,
 *     "after": [
 *       {
 *         "storage": {
 *           "entities": {
 *             // Use one of your file UUID here.
 *             "sample.ipynb": "155c1bcc-ee9c-43e2-8190-50c66befa1fa"
 *           },
 *           "after": [{
 *             "nav": {
 *               "name": "Example Code",
 *               "app": "Jupyter Notebook",
 *               "entity": "sample.ipynb"
 *             }
 *           }]
 *         }
 *       },
 *       {
 *         "nav": {
 *           "name": "Empty Notebook",
 *           "app": "Jupyter Notebook"
 *         }
 *       },
 *       {
 *         "nav": {
 *           "name": "Introduction",
 *           "app": "Rich Text Editor"
 *         }
 *       }
 *     ]
 *   }
 * }).then(function(collab) {
 *   $log.info('Created Collab', collab);
 * });
 *
 * @example <caption>Create a Collab with a pre-filled overview</caption>
 * clbAutomator.run({
 *   "collab": {
 *     "title": "Test Collab With Pre Filled Overview",
 *     "content": "Test collab creation with  a pre filled overview",
 *     "private": true,
 *     "after": [{
 *       "overview": {
 *         // Use one of your HTML file UUID here.
 *         "entity": "155c1bcc-ee9c-43e2-8190-50c66befa1fa"
 *       }
 *     }]
 *   }
 * }).then(function(collab) {
 *   $log.info('Created Collab', collab);
 * });
 * @param {object} $q injected service
 * @param {object} $log injected service
 * @param {object} hbpErrorService injected service
 * @return {object} the clbAutomator Angular service singleton
 */
function clbAutomator(
  $q,
  $log,
  hbpErrorService
) {
  var handlers = {};

  /**
   * Register a handler function for the given task name.
   * @memberof module:clb-automator.clb-automator
   * @param  {string}   name handle actions with the specified name
   * @param  {Function} fn a function that accept the current context in
   *                       parameter.
   */
  function registerHandler(name, fn) {
    handlers[name] = fn;
  }

  /**
   * Instantiate a new Task intance that will run the code describe for
   * a handlers with the give ``name``.
   *
   * The descriptor is passed to the task and parametrize it.
   * The task context is computed at the time the task is ran. A default context
   * can be given at load time and it will be fed with the result of each parent
   * (but not sibling) tasks as well.
   *
   * @memberof module:clb-automator.clbAutomator
   * @param {string} name the name of the task to instantiate
   * @param {object} [descriptor] a configuration object that will determine
   *                            which task to run and in which order
   * @param {object} [descriptor.after] an array of task to run after this one
   * @param {object} [context] a default context to run the task with
   *
   * @return {Task} - the new task instance
   */
  function task(name, descriptor, context) {
    try {
      return new Task(name, descriptor, context);
    } catch (ex) {
      $log.error('EXCEPTION', ex);
      throw hbpErrorService.error({
        type: 'InvalidTask',
        message: 'Invalid task ' + name + ': ' + ex,
        data: {
          cause: ex,
          name: name,
          descriptor: descriptor,
          context: context
        }
      });
    }
  }

  /**
   * Directly generate tasks from given description and run them.
   *
   * @memberof module:clb-automator.clbAutomator
   * @param  {object} descriptor description of the tasks to run
   * @param  {object} [context]  the initial context
   * @return {Promise} promise of the top level task result
   */
  function run(descriptor, context) {
    for (var name in descriptor) {
      if (descriptor.hasOwnProperty(name)) {
        return task(name, descriptor[name], context).run();
      }
    }
    return $q.reject(hbpErrorService.error({
      type: 'NoTaskFound',
      message: 'No task found in descriptor',
      data: descriptor
    }));
  }

  /**
   * Create an array of tasks given an array containing object where
   * the key is the task name to run and the value is the descriptor
   * parameter.
   *
   * @memberof module:clb-automator.clbAutomator
   * @param  {object} after the content of ``descriptor.after``
   * @return {Array/Task} array of subtasks
   * @private
   */
  function createSubtasks(after) {
    var subtasks = [];
    if (!after || !after.length) {
      return subtasks;
    }
    for (var i = 0; i < after.length; i++) {
      var taskDef = after[i];
      for (var name in taskDef) {
        if (taskDef.hasOwnProperty(name)) {
          subtasks.push(task(name, taskDef[name]));
        }
      }
    }
    return subtasks;
  }

  /**
   * @class Task
   * @memberof module:clb-automator.clbAutomator
   * @desc
   * Instantiate a task given the given `config`.
   * The task can then be run using the `run()` instance method.
   * @param {string} name the name of the task to instantiate
   * @param {object} [descriptor] a configuration object that will determine
   *                            which task to run and in which order
   * @param {object} [descriptor.after] an array of task to run after this one
   * @param {object} [context] a default context to run the task with
   * @see module:clb-automator.task
   *
   */
  function Task(name, descriptor, context) {
    if (!handlers[name]) {
      throw new Error('TaskNotFound');
    }
    descriptor = descriptor || {};
    context = context || {};
    this.state = 'idle';
    this.name = name;
    this.descriptor = descriptor;
    this.defaultContext = context;
    this.state = 'idle';
    this.promise = null;
    this.error = null;
    this.subtasks = createSubtasks(descriptor.after);
  }

  Task.prototype = {
    /**
     * Launch the task.
     *
     * @memberof module:clb-automator.clbAutomator.Task
     * @param {object} context current context will be merged into the default
     *                         one.
     * @return {Promise} promise to return the result of the task
     */
    run: function(context) {
      var self = this;
      // run an intance of task only once.
      if (self.state !== 'idle') {
        return self.promise;
      }
      context = angular.extend({}, this.defaultContext, context);
      var onSuccess = function(result) {
        var subContext = angular.copy(context);
        subContext[self.name] = result;
        return self.runSubtasks(subContext)
        .then(function() {
          self.state = 'success';
          return result;
        });
      };
      var onError = function(err) {
        self.state = 'error';
        // noop operation if is already one
        return $q.reject(hbpErrorService.error(err));
      };
      self.state = 'progress';
      self.promise = $q.when(handlers[self.name](self.descriptor, context))
        .then(onSuccess)
        .catch(onError);
      return self.promise;
    },

    /**
     * Run all subtasks of the this tasks.
     *
     * @memberof module:clb-automator.clbAutomator.Task
     * @param  {object} context the current context
     * @return {Array}          all the results in an array
     */
    runSubtasks: function(context) {
      var promises = [];
      angular.forEach(this.subtasks, function(task) {
        promises.push(task.run(context));
      });
      return $q.all(promises);
    }
  };

  /**
   * Return a HbpError when a parameter is missing.
   * @memberof module:clb-automator.clbAutomator
   * @param  {string} key    name of the key
   * @param  {object} config the invalid configuration object
   * @return {HbpError}      a HbpError instance
   * @private
   */
  function missingDataError(key, config) {
    return hbpErrorService({
      type: 'KeyError',
      message: 'Missing `' + key + '` key in config',
      data: {
        config: config
      }
    });
  }

  /**
   * Ensure that all parameters listed after config are presents.
   * @memberof module:clb-automator.clbAutomator
   * @param  {object} config task descriptor
   * @return {object} created entities
   */
  function ensureParameters(config) {
    var parameters = Array.prototype.splice(1);
    for (var p in parameters) {
      if (angular.isUndefined(parameters[p])) {
        return $q.reject(missingDataError(p, config));
      }
    }
    return $q.when(config);
  }

  /**
   * Return an object that only contains attributes
   * from the `attrs` list.
   *
   * @memberof module:clb-automator.clbAutomator
   * @param  {object} config key-value store
   * @param  {Array} attrs   a list of keys to extract from `config`
   * @return {object}        key-value store containing only keys from attrs
   *                         found in `config`
   */
  function extractAttributes(config, attrs) {
    var r = {};
    angular.forEach(attrs, function(a) {
      if (angular.isDefined(config[a])) {
        r[a] = config[a];
      }
    });
    return r;
  }

  return {
    run: run,
    task: task,
    handlers: handlers,
    registerHandler: registerHandler,
    extractAttributes: extractAttributes,
    ensureParameters: ensureParameters
  };
}

angular.module('clb-automator')
.run(['$log', '$q', 'hbpCollabStore', 'clbAutomator', function createCollab(
  $log, $q, hbpCollabStore,
  clbAutomator
) {
  clbAutomator.registerHandler('collab', createCollab);

  /**
   * @function createCollab
   * @memberof module:clb-automator.Tasks
   * @desc
   *  Create a collab defined by the given options.
   * @param {object} descriptor - Parameters to create the collab
   * @param {string} descriptor.name - Name of the collab
   * @param {string} descriptor.description - Description in less than 140 characters
   *                                       of the collab
   * @param {string} [descriptor.privacy] - 'private' or 'public'. Notes that only
   *                                   HBP Members can create private collab
   * @param {Array} [after] - descriptor of subtasks
   * @return {Promise} - promise of a collab
   */
  function createCollab(descriptor) {
    var attr = clbAutomator.extractAttributes(
      descriptor,
      ['title', 'content', 'private']
    );
    $log.debug('Create collab', descriptor);
    return hbpCollabStore.create(attr);
  }
}]);

angular.module('clb-automator')
.run(['$log', 'hbpCollaboratoryAppStore', 'hbpCollaboratoryNavStore', 'clbAutomator', 'clbStorage', 'hbpEntityStore', function createNavItem(
  $log,
  hbpCollaboratoryAppStore,
  hbpCollaboratoryNavStore,
  clbAutomator,
  clbStorage,
  hbpEntityStore
) {
  clbAutomator.registerHandler('nav', createNavItem);

  /**
   * Create a new nav item.
   * @memberof module:clb-automator.Tasks
   * @param {object} descriptor a descriptor description
   * @param {string} descriptor.name name of the nav item
   * @param {Collab} descriptor.collabId collab in which to add the item in.
   * @param {string} descriptor.app app name linked to the nav item
   * @param {object} [context] the current run context
   * @param {object} [context.collab] a collab instance created previously
   * @return {Promise} promise of a NavItem instance
   */
  function createNavItem(descriptor, context) {
    var collabId = function() {
      return (descriptor && descriptor.collab) ||
        (context && context.collab.id);
    };
    var findApp = function(app) {
      return hbpCollaboratoryAppStore.findOne({title: app});
    };
    var createNav = function(app) {
      return hbpCollaboratoryNavStore.getRoot(collabId())
      .then(function(parentItem) {
        return hbpCollaboratoryNavStore.addNode(collabId(),
          new hbpCollaboratoryNavStore.NavItem({
            collab: collabId(),
            name: descriptor.name,
            appId: app.id,
            parentId: parentItem.id
          })
        );
      });
    };
    var linkToStorage = function(nav) {
      if (!descriptor.entity) {
        return nav;
      }
      var setLink = function(entity) {
        return clbStorage.setContextMetadata(entity, nav.context)
        .then(function() {
          return nav;
        });
      };
      // It might be the name used in a previous storage task.
      if (context && context.storage && context.storage[descriptor.entity]) {
        return setLink(context.storage[descriptor.entity]);
      }
      return hbpEntityStore.get(descriptor.entity).then(setLink);
    };

    $log.debug('Create nav item', descriptor, context);

    return clbAutomator.ensureParameters(descriptor, 'app', 'name')
    .then(function() {
      return findApp(descriptor.app)
      .then(createNav)
      .then(linkToStorage);
    });
  }
}]);

angular.module('clb-automator')
.run(['$log', '$q', '$http', 'bbpConfig', 'hbpFileStore', 'hbpErrorService', 'clbAutomator', 'hbpCollaboratoryNavStore', function createOverview(
  $log, $q, $http, bbpConfig, hbpFileStore, hbpErrorService,
  clbAutomator, hbpCollaboratoryNavStore
) {
  clbAutomator.registerHandler('overview', overview);

  /**
   * Set the content of the overview page using
   * the content of a file in storage.
   *
   * The collab is indicated either by an id in `descriptor.collab` or a
   * collab object in `context.collab`.
   *
   * @memberof module:clb-automator.Tasks
   * @param {object} descriptor the task configuration
   * @param {object} [descriptor.collab] id of the collab
   * @param {string} descriptor.entity either a label that can be found in
   *                 ``context.entities`` or a FileEntity UUID
   * @param {object} context the current task context
   * @param {object} [context.collab] the collab in which entities will be copied
   * @param {object} [context.entities] a list of entities to lookup in for
   *                   descriptor.entiry value
   * @return {object} created entities where keys are the same as provided in
   *                  config.storage
   */
  function overview(descriptor, context) {
    $log.debug("Fill overview page with content from entity");
    var fetch = {
      rootNav: hbpCollaboratoryNavStore.getRoot(
        descriptor.collab || context.collab.id),
      source: fetchSourceContent(descriptor, context)
    };
    return $q.all(fetch)
    .then(function(results) {
      var overview = results.rootNav.children[0];
      return $http.post(bbpConfig.get('api.richtext.v0') + '/richtext/', {
        ctx: overview.context,
        raw: results.source
      }).then(function() {
        return overview;
      });
    });
  }

  /**
   * Download file entity content.
   *
   * @param {object} descriptor the task configuration
   * @param {string} descriptor.entity either the label to find in
   *                 ``context.entities`` or a the entity UUID.
   * @param {object} context the current task context
   * @param {object} context.entities optional entities in which to lookup for one
   * @return {Promise} the promise of the entity content string
   * @private
   */
  function fetchSourceContent(descriptor, context) {
    var uuid;
    if (context && context.entities && context.entities[descriptor.entity]) {
      uuid = context.entities[descriptor.entity]._uuid;
    } else {
      uuid = descriptor.entity;
    }
    return hbpFileStore.getContent(uuid);
  }
}]);

angular.module('clb-automator')
.run(['$log', '$q', 'hbpEntityStore', 'hbpErrorService', 'clbAutomator', 'clbStorage', function createStorage(
  $log, $q, hbpEntityStore,
  hbpErrorService,
  clbAutomator,
  clbStorage
) {
  clbAutomator.registerHandler('storage', storage);

  /**
   * Copy files and folders to the destination collab storage.
   *
   * @memberof module:clb-automator.Tasks
   * @param {object} descriptor the task configuration
   * @param {object} descriptor.storage a object where keys are the file path in the
   *                                new collab and value are the UUID of the
   *                                entity to copy at this path.
   * @param {object} [descriptor.collab] id of the collab
   * @param {object} context the current task context
   * @param {object} [context.collab] the collab in which entities will be copied
   * @return {object} created entities where keys are the same as provided in
   *                  config.storage
   */
  function storage(descriptor, context) {
    return clbAutomator.ensureParameters(
      descriptor, 'entities'
    ).then(function() {
      return clbStorage
        .getProjectByCollab(descriptor.collab || context.collab.id)
        .then(function(projectEntity) {
          var promises = {};
          angular.forEach(descriptor.entities, function(value, name) {
            if (angular.isString(value)) {
              $log.debug("Copy entity with UUID", value);
              promises[name] = (
                hbpEntityStore.copy(value, projectEntity._uuid));
            } else {
              $log.warn('Invalid configuration for storage task', descriptor);
            }
          });
          return $q.all(promises);
        });
    });
  }
}]);

/**
 * @namespace clbFormControlFocus
 * @memberof clb-form
 * @desc
 * The ``clbFormControlFocus`` Directive mark a form element as the one that
 * should receive the focus first.
 * @example <caption>Give the focus to the search field</caption>
 * angular.module('exampleApp', ['clb-form']);
 *
 * // HTML snippet:
 * // <form ng-app="exampleApp"><input type="search" clb-form-control-focus></form>
 */
angular.module('clb-form')
.directive('clbFormControlFocus', ['$timeout', function clbFormControlFocus($timeout) {
  return {
    type: 'A',
    link: function formControlFocusLink(scope, elt) {
      $timeout(function() {
        elt[0].focus();
      }, 0, false);
    }
  };
}]);

/**
 * @namespace clbFormGroupState
 * @memberof clb-form
 * @desc
 * ``clbFormGroupState`` directive flag the current form group with
 * the class has-error or has-success depending on its form field
 * current state.
 *
 * @example
 * <caption>Track a field validity at the ``.form-group`` level</caption>
 * angular.module('exampleApp', ['hbpCollaboratory']);
 */
angular.module('clb-form')
.directive('clbFormGroupState', function formGroupState() {
  return {
    type: 'A',
    scope: {
      model: '=clbFormGroupState'
    },
    link: function formGroupStateLink(scope, elt) {
      scope.$watchGroup(['model.$touched', 'model.$valid'], function() {
        if (!scope.model) {
          return;
        }
        elt.removeClass('has-error', 'has-success');
        if (!scope.model.$touched) {
          return;
        }
        if (scope.model.$valid) {
          elt.addClass('has-success');
        } else {
          elt.addClass('has-error');
        }
      }, true);
    }
  };
});

/* eslint camelcase: 0 */

/**
 * @namespace hbpCollaboratoryAppStore
 * @memberof hbpCollaboratory
 * @desc
 * hbpCollaboratoryAppStore can be used to find and work with the
 * registered HBP Collaboratory applications.
 */
angular.module('hbpCollaboratoryAppStore', ['bbpConfig', 'hbpCommon'])
.constant('folderAppId', '__collab_folder__')
.service('hbpCollaboratoryAppStore', ['$q', '$http', '$cacheFactory', 'hbpErrorService', 'bbpConfig', 'hbpUtil', function(
  $q, $http, $cacheFactory,
  hbpErrorService, bbpConfig, hbpUtil
) {
  var appsCache = $cacheFactory('__appsCache__');
  var urlBase = bbpConfig.get('api.collab.v0') + '/extension/';
  var apps = null;

  /**
   * @class App
   * @desc client representation of an application
   * @memberof hbpCollaboratory.hbpCollaboratoryAppStore
   * @param  {object} [attrs] a list of attributes to set to the App instance
   */
  var App = function(attrs) {
    var self = this;
    angular.forEach(attrs, function(v, k) {
      self[k] = v;
    });
  };
  App.prototype = {
    /**
     * Transform an App instance into an object reprensentation compatible with
     * the backend schema. This object can then be easily converted to a JSON
     * string.
     * @memberof hbpCollaboratory.hbpCollaboratoryAppStore.App
     * @return {object} server representation of an App instance
     */
    toJson: function() {
      return {
        id: this.id,
        description: this.description,
        edit_url: this.editUrl,
        run_url: this.runUrl,
        title: this.title
      };
    }
  };

  /**
   * Create an app instance from a server representation.
   * @memberof hbpCollaboratory.hbpCollaboratoryAppStore.App
   * @param  {object} json converted from the server JSON string
   * @return {App} the new App instance
   */
  App.fromJson = function(json) {
    /* jshint camelcase: false */
    return new App({
      id: json.id,
      deleted: json.deleted,
      description: json.description,
      editUrl: json.edit_url,
      runUrl: json.run_url,
      title: json.title,
      createdBy: json.created_by
    });
  };

  appsCache.put('__collab_folder__', {
    id: '__collab_folder__',
    title: 'Folder'
  });

  var loadAll = function(promise) {
    return promise.then(function(rs) {
      if (rs.hasNext) {
        return loadAll(rs.next());
      }
      apps = rs.results;
      return apps;
    });
  };

  /**
   * @memberof hbpCollaboratory.hbpCollaboratoryAppStore
   * @return {Promise} promise of the list of all applications
   */
  var list = function() {
    if (!apps) {
      return loadAll(hbpUtil.paginatedResultSet($http.get(urlBase), {
        factory: App.fromJson
      }));
    }
    return $q.when(apps);
  };

  /**
   * Retrieve an App instance from its id.
   * @param  {number} id the app id
   * @return {Promise} promise of an app instance
   */
  var getById = function(id) {
    if (!id) {
      return $q.when(null);
    }
    var ext = appsCache.get(id);
    if (ext) {
      return $q.when(ext);
    }
    return $http.get(urlBase + id + '/').then(function(res) {
      appsCache.put(id, App.fromJson(res.data));
      return appsCache.get(id);
    }, function(res) {
      return $q.reject(hbpErrorService.httpError(res));
    });
  };

  /**
   * @memberof hbpCollaboratory.hbpCollaboratoryAppStore
   * @param  {object} params query parameters
   * @return {Promise} promise of an App instance
   */
  var findOne = function(params) {
    return $http.get(urlBase, {params: params}).then(function(res) {
      var results = res.data.results;
      // Reject if more than one results
      if (results.length > 1) {
        return $q.reject(hbpErrorService.error({
          type: 'TooManyResults',
          message: 'Multiple apps has been retrieved ' +
                   'when only one was expected.',
          data: res.data
        }));
      }
      // Null when no result
      if (results.length === 0) {
        return null;
      }
      // Build the app if exactly one result
      var app = App.fromJson(results[0]);
      appsCache.put(app.id, app);
      return app;
    }, hbpUtil.ferr);
  };

  return {
    list: list,
    getById: getById,
    findOne: findOne
  };
}]);

/* eslint camelcase:[2, {properties: "never"}] */
'use strict';

/**
 * @namespace hbpCollaboratoryNavStore
 * @memberof hbpCollaboratory
 * @desc hbpCollaboratoryNavStore provides tools to create and manage
 *       navigation items.
 */
angular.module('hbpCollaboratoryNavStore', ['hbpCommon', 'uuid4'])
.service('hbpCollaboratoryNavStore', ['$q', '$http', '$log', '$cacheFactory', '$timeout', 'orderByFilter', 'uuid4', 'hbpUtil', 'bbpConfig', function($q, $http, $log,
    $cacheFactory, $timeout, orderByFilter, uuid4,
    hbpUtil, bbpConfig) {
  var collabApiUrl = bbpConfig.get('api.collab.v0') + '/collab/';
  // a cache with individual nav items
  var cacheNavItems = $cacheFactory('navItem');

  // a cache with the promises of each collab's nav tree root
  var cacheNavRoots = $cacheFactory('navRoot');

  /**
   * @class NavItem
   * @desc
   * Client representation of a navigation item.
   * @memberof hbpCollaboratory.hbpCollaboratoryNavStore
   * @param  {object} attr attributes of the new instance
   */
  var NavItem = function(attr) {
    var self = this;
    angular.forEach(attr, function(v, k) {
      self[k] = v;
    });
    if (angular.isUndefined(this.context)) {
      this.context = uuid4.generate();
    }
    if (angular.isUndefined(this.children)) {
      this.children = [];
    }
  };
  NavItem.prototype = {
    /**
     * @desc
     * Return a server object representation that can be easily serialized
     * to JSON and send to the backend.
     * @memberof hbpCollaboratory.hbpCollaboratoryNavStore.NavItem
     * @return {object} server object representation
     */
    toJson: function() {
      /* jshint camelcase: false */
      return {
        id: this.id,
        app_id: this.appId,
        collab: this.collabId,
        name: this.name,
        context: this.context,
        order_index: this.order,
        type: this.type || (this.folder ? 'FO' : 'IT'),
        parent: this.parentId
      };
    },
    /**
     * @memberof hbpCollaboratory.hbpCollaboratoryNavStore.NavItem
     * @param  {object} attrs NavItem instance attributes
     * @return {NavItemt} this instance
     */
    update: function(attrs) {
      angular.forEach([
        'id', 'name', 'children', 'context',
        'collabId', 'appId', 'order', 'folder',
        'parentId', 'type'
      ], function(a) {
        if (angular.isDefined(attrs[a])) {
          this[a] = attrs[a];
        }
      }, this);

      return this;
    },
    /**
     * @memberof hbpCollaboratory.hbpCollaboratoryNavStore.NavItem
     * @return {NavItem} this instance
     * @private
     */
    ensureCached: function() {
      cacheNavItems.put(key(this.collabId, this.id), this);
      return this;
    }
  };
  /**
   * Manage `acc` accumulator with all the data from jsonArray and return it.
   *
   * @param  {int} collabId  the collab ID
   * @param  {array} jsonArray description of the children
   * @param  {Array} acc       the accumulator
   * @return {Array}           the children
   */
  function childrenFromJson(collabId, jsonArray, acc) {
    acc = acc || [];
    // an undefined array means we abort the process
    // where an empty array will ensure the resulting array
    // is empty as well.
    if (angular.isUndefined(jsonArray)) {
      return acc;
    }

    acc.length = 0;
    angular.forEach(jsonArray, function(json) {
      acc.push(NavItem.fromJson(collabId, json));
    });
    return acc;
  }
  /**
   * Build an instance from the server object representation.
   *
   * @memberof hbpCollaboratory.hbpCollaboratoryNavStore.NavItem
   * @param  {number} collabId collab ID
   * @param  {string} json server object representation
   * @return {NavItem} new instance of NavItem
   */
  NavItem.fromJson = function(collabId, json) {
    /* jshint camelcase: false */
    var attrs = {
      id: json.id,
      appId: json.app_id,
      collabId: collabId,
      name: json.name,
      context: json.context,
      order: json.order_index,
      folder: json.type === 'FO',
      type: json.type,
      parentId: json.parent,
      children: childrenFromJson(collabId, json.children)
    };
    var k = key(collabId, attrs.id);
    var cached = cacheNavItems.get(k);
    if (cached) {
      return cached.update(attrs);
    }
    return new NavItem(attrs).ensureCached();
  };

  /**
   * Retrieve the root item of the given collab.
   *
   * @memberof hbpCollaboratory.hbpCollaboratoryNavStore
   * @param  {number} collabId collab ID
   * @return {Promise} promise the root nav item
   */
  var getRoot = function(collabId) {
    var treePromise = cacheNavRoots.get(collabId);

    if (!treePromise) {
      treePromise = $http.get(collabApiUrl + collabId + '/nav/all/').then(
        function(resp) {
          var root;
          var i;
          var item;
          var data = orderByFilter(resp.data, '+order_index');

          // fill in the cache
          for (i = 0; i !== data.length; ++i) {
            item = NavItem.fromJson(collabId, data[i]);
            if (item.context === 'root') {
              root = item;
            }
          }

          // link children and parents
          for (i = 0; i !== data.length; ++i) {
            item = cacheNavItems.get(key(collabId, data[i].id));
            if (item.parentId) {
              var parent = cacheNavItems.get(key(collabId, item.parentId));
              parent.children.push(item);
            }
          }

          return root;
        },
        hbpUtil.ferr
      );

      cacheNavRoots.put(collabId, treePromise);
    }

    return treePromise;
  };

  /**
   * @memberof hbpCollaboratory.hbpCollaboratoryNavStore
   * @param  {number} collabId collab ID
   * @param  {number} nodeId   node ID
   * @return {NavItem} the matching nav item
   */
  var getNode = function(collabId, nodeId) {
    return getRoot(collabId).then(function() {
      var k = key(collabId, nodeId);
      var item = cacheNavItems.get(k);

      if (!item) {
        $log.error('unknown nav item', k);
      }

      return item;
    });
  };

  /**
   * @memberof hbpCollaboratory.hbpCollaboratoryNavStore
   * @param  {str} ctx The context UUID
   * @return {Promise}   The promise of a NavItem
   */
  var getNodeFromContext = function(ctx) {
    var url = hbpUtil.format('{0}/{1}/{2}/', [
      bbpConfig.get('api.collab.v0'),
      'collab/context', ctx
    ]);
    return $http.get(url)
    .then(function(res) {
      var nav = NavItem.fromJson(res.data.collab.id, res.data);
      var k = key(nav.collabId, nav.id);
      if (cacheNavItems.get(k)) {
        nav = cacheNavItems.get(k).update(nav);
      } else {
        cacheNavItems.put(k, nav);
      }
      return nav;
    }, function(res) {
      return $q.reject(hbpUtil.ferr(res));
    });
  };

  /**
   * @memberof hbpCollaboratory.hbpCollaboratoryNavStore
   * @param  {number} collabId collab ID
   * @param  {number} navItem  the NavItem instance to add to the navigation
   * @return {Promise} promise of the added NavItem instance
   */
  var addNode = function(collabId, navItem) {
    return $http.post(collabApiUrl + collabId + '/nav/', navItem.toJson())
    .then(function(resp) {
      return NavItem.fromJson(collabId, resp.data);
    }, hbpUtil.ferr);
  };

  /**
   * @memberof hbpCollaboratory.hbpCollaboratoryNavStore
   * @param  {number} collabId collab ID
   * @param  {NavItem} navItem the NavItem instance to remove from the navigation
   * @return {Promise} promise of an undefined item at the end
   */
  var deleteNode = function(collabId, navItem) {
    return $http.delete(collabApiUrl + collabId + '/nav/' + navItem.id + '/')
    .then(function() {
      cacheNavItems.remove(key(collabId, navItem.id));
    }, hbpUtil.ferr);
  };

  /**
   * @memberof hbpCollaboratory.hbpCollaboratoryNavStore
   * @param  {number} collabId collab ID
   * @param  {NavItem} navItem the instance to update
   * @return {Promise} promise the updated instance
   */
  var update = function(collabId, navItem) {
    navItem.collabId = collabId;
    return $http.put(collabApiUrl + collabId + '/nav/' +
      navItem.id + '/', navItem.toJson())
    .then(function(resp) {
      return NavItem.fromJson(collabId, resp.data);
    }, hbpUtil.ferr);
  };

  // ordering operation needs to be globally queued to ensure consistency.
  var insertQueue = $q.when();

  /**
   * Insert node in the three.
   *
   * A queue is used to ensure that the insert operation does not conflict
   * on a single client.
   *
   * @param  {int} collabId   id of the collab
   * @param  {NavItem} navItem    Nav item instance
   * @param  {NavItem} parentItem parent item
   * @param  {int} insertAt   add to the menu
   * @return {Promise}        a promise that will
   *                          return the update nav item
   */
  function insertNode(collabId, navItem, parentItem, insertAt) {
    return insertQueue.then(function() {
      // first item order_index must be 1
      navItem.order = (insertAt === -1 ? 1 : insertAt + 1);
      navItem.parentId = parentItem.id;
      return update(collabId, navItem);
    });
  }

  /**
   * Return a unique key for chaching a nav item.
   * @param  {int} collabId collab ID
   * @param  {int} nodeId   NavItem ID
   * @return {string}       the unique key
   */
  function key(collabId, nodeId) {
    return collabId + '--' + nodeId;
  }

  return {
    NavItem: NavItem,
    getRoot: getRoot,
    getNode: getNode,
    getNodeFromContext: getNodeFromContext,
    addNode: addNode,
    saveNode: update,
    deleteNode: deleteNode,
    insertNode: insertNode
  };
}]);

/* eslint camelcase: 0 */
/**
 * @namespace clbStorage
 * @memberof module:clb-storage
 * @desc
 * storageUtil provides utility functions to ease the interaction of apps with storage.
 */
angular.module('clb-storage')
.factory('clbStorage',
  ['hbpUtil', 'hbpEntityStore', 'hbpErrorService', function clbStorage(hbpUtil, hbpEntityStore, hbpErrorService) {
    /**
     * Retrieve the key to lookup for on entities given the ctx
     * @memberof module:clbStorage
     * @param  {string} ctx application context UUID
     * @return {string}     name of the entity attribute that should be used
     * @private
     */
    function metadataKey(ctx) {
      return 'ctx_' + ctx;
    }

    /**
     * @name setContextMetadata
     * @memberof module:clb-storage.clbStorage
     * @desc
     * the function links the contextId with the doc browser entity in input
     * by setting a specific metadata on the entity.
     *
     * Entity object in input must contain the following properties:
     * - _entityType
     * - _uuid
     *
     * In case of error, the promise is rejected with a `HbpError` instance.
     *
     * @param  {Object} entity doc browser entity
     * @param  {String} contextId collab app context id
     * @return {Promise} a promise that resolves when the operation is completed
     */
    function setContextMetadata(entity, contextId) {
      var newMetadata = {};
      newMetadata[metadataKey(contextId)] = 1;

      return hbpEntityStore.addMetadata(entity, newMetadata)
      .catch(hbpErrorService.error);
    }

    /**
     * @name getEntityByContext
     * @memberof module:clb-storage.clbStorage
     * @desc
     * the function gets the entity linked to the contextId in input.
     *
     * In case of error, the promise is rejected with a `HbpError` instance.
     *
     * @param  {String} contextId collab app context id
     * @return {Promise} a promise that resolves when the operation is completed
     */
    function getEntityByContext(contextId) {
      var queryParams = {};
      queryParams[metadataKey(contextId)] = 1;

      return hbpEntityStore.query(queryParams).catch(hbpUtil.ferr);
    }

    /**
     * @name deleteContextMetadata
     * @memberof module:clb-storage.clbStorage
     * @desc
     * the function unlink the contextId from the entity in input
     * by deleting the context metadata.
     *
     * Entity object in input must contain the following properties:
     * - _entityType
     * - _uuid
     *
     * In case of error, the promise is rejected with a `HbpError` instance.
     *
     * @param  {Object} entity doc browser entity
     * @param  {String} contextId collab app context id
     * @return {Promise} a promise that resolves when the operation is completed
     */
    function deleteContextMetadata(entity, contextId) {
      var key = metadataKey(contextId);

      return hbpEntityStore.deleteMetadata(entity, [key])
      .then(null, hbpErrorService.error);
    }

    /**
     * @name updateContextMetadata
     * @memberof module:clb-storage.clbStorage
     * @desc
     * the function delete the contextId from the `oldEntity` metadata and add
     * it as `newEntity` metadata.
     *
     * Entity objects in input must contain the following properties:
     * - _entityType
     * - _uuid
     *
     * In case of error, the promise is rejected with a `HbpError` instance.
     *
     * @param  {Object} newEntity doc browser entity to link to the context
     * @param  {Object} oldEntity doc browser entity to unlink from the context
     * @param  {String} contextId collab app context id
     * @return {Promise} a promise that resolves when the operation is completed
     */
    function updateContextMetadata(newEntity, oldEntity, contextId) {
      return deleteContextMetadata(oldEntity, contextId).then(function() {
        return setContextMetadata(newEntity, contextId);
      }).catch(hbpErrorService.error);
    }

    /**
     * @name getProjectByCollab
     * @memberof module:clb-storage.clbStorage
     * @desc
     * the function returns the storage project of the collabId in input.
     *
     * In case of error, the promise is rejected with a `HbpError` instance.
     *
     * @param  {String} collabId collab id
     * @return {Promise} a promise that resolves to the project details
     */
    function getProjectByCollab(collabId) {
      var queryParams = {
        managed_by_collab: collabId
      };
      return hbpEntityStore.query(queryParams).catch(hbpUtil.ferr);
    }

    return {
      setContextMetadata: setContextMetadata,
      getEntityByContext: getEntityByContext,
      deleteContextMetadata: deleteContextMetadata,
      updateContextMetadata: updateContextMetadata,
      getProjectByCollab: getProjectByCollab
    };
  }]);

<<<<<<< HEAD
=======
angular.module('hbpCollaboratoryAutomator')
.run(['$log', '$q', 'hbpCollabStore', 'hbpCollaboratoryAutomator', function createCollab(
  $log, $q, hbpCollabStore,
  hbpCollaboratoryAutomator
) {
  hbpCollaboratoryAutomator.registerHandler('collab', createCollab);

  /**
   * @function createCollab
   * @memberof hbpCollaboratory.hbpCollaboratoryAutomator.Tasks
   * @desc
   *  Create a collab defined by the given options.
   * @param {object} descriptor - Parameters to create the collab
   * @param {string} descriptor.name - Name of the collab
   * @param {string} descriptor.description - Description in less than 140 characters
   *                                       of the collab
   * @param {string} [descriptor.privacy] - 'private' or 'public'. Notes that only
   *                                   HBP Members can create private collab
   * @param {Array} [after] - descriptor of subtasks
   * @return {Promise} - promise of a collab
   */
  function createCollab(descriptor) {
    var attr = hbpCollaboratoryAutomator.extractAttributes(
      descriptor,
      ['title', 'content', 'private']
    );
    $log.debug('Create collab', descriptor);
    return hbpCollabStore.create(attr);
  }
}]);

angular.module('hbpCollaboratoryAutomator')
.run(['$log', 'hbpCollaboratoryAppStore', 'hbpCollaboratoryNavStore', 'hbpCollaboratoryAutomator', 'hbpCollaboratoryStorage', 'hbpEntityStore', function createNavItem(
  $log,
  hbpCollaboratoryAppStore,
  hbpCollaboratoryNavStore,
  hbpCollaboratoryAutomator,
  hbpCollaboratoryStorage,
  hbpEntityStore
) {
  hbpCollaboratoryAutomator.registerHandler('nav', createNavItem);

  /**
   * Create a new nav item.
   * @memberof hbpCollaboratory.hbpCollaboratoryAutomator.Tasks
   * @param {object} descriptor a descriptor description
   * @param {string} descriptor.name name of the nav item
   * @param {Collab} descriptor.collabId collab in which to add the item in.
   * @param {string} descriptor.app app name linked to the nav item
   * @param {object} [context] the current run context
   * @param {object} [context.collab] a collab instance created previously
   * @return {Promise} promise of a NavItem instance
   */
  function createNavItem(descriptor, context) {
    var collabId = function() {
      return (descriptor && descriptor.collab) ||
        (context && context.collab.id);
    };
    var findApp = function(app) {
      return hbpCollaboratoryAppStore.findOne({title: app});
    };
    var createNav = function(app) {
      return hbpCollaboratoryNavStore.getRoot(collabId())
      .then(function(parentItem) {
        return hbpCollaboratoryNavStore.addNode(collabId(),
          new hbpCollaboratoryNavStore.NavItem({
            collab: collabId(),
            name: descriptor.name,
            appId: app.id,
            parentId: parentItem.id
          })
        );
      });
    };
    var linkToStorage = function(nav) {
      if (!descriptor.entity) {
        return nav;
      }
      var setLink = function(entity) {
        return hbpCollaboratoryStorage.setContextMetadata(entity, nav.context)
        .then(function() {
          return nav;
        });
      };
      // It might be the name used in a previous storage task.
      if (context && context.storage && context.storage[descriptor.entity]) {
        return setLink(context.storage[descriptor.entity]);
      }
      return hbpEntityStore.get(descriptor.entity).then(setLink);
    };

    $log.debug('Create nav item', descriptor, context);

    return hbpCollaboratoryAutomator.ensureParameters(descriptor, 'app', 'name')
    .then(function() {
      return findApp(descriptor.app)
      .then(createNav)
      .then(linkToStorage);
    });
  }
}]);

angular.module('hbpCollaboratoryAutomator')
  .run(['$log', '$q', '$http', 'bbpConfig', 'hbpFileStore', 'hbpErrorService', 'hbpCollaboratoryAutomator', 'hbpCollaboratoryNavStore', 'hbpCollaboratoryAppStore', function createOverview(
    $log, $q, $http, bbpConfig, hbpFileStore, hbpErrorService,
    hbpCollaboratoryAutomator, hbpCollaboratoryNavStore,
    hbpCollaboratoryAppStore
  ) {
    hbpCollaboratoryAutomator.registerHandler('overview', overview);

    /**
     * Set the content of the overview page.
     * If an 'entity' is specified, it will use the content of that storage file
     * If an 'app' name is specified, it will use that app for the overview page
     *
     * The collab is indicated either by an id in `descriptor.collab` or a
     * collab object in `context.collab`.
     *
     * @memberof hbpCollaboratory.hbpCollaboratoryAutomator.Tasks
     * @param {object} descriptor the task configuration
     * @param {object} [descriptor.collab] id of the collab
     * @param {string} [descriptor.entity] either a label that can be found in
     *                 ``context.entities`` or a FileEntity UUID
     * @param {string} [descriptor.app] the name of an application
     * @param {object} context the current task context
     * @param {object} [context.collab] the collab in which entities will be copied
     * @param {object} [context.entities] a list of entities to lookup in for
     *                   descriptor.entiry value
     * @return {object} created entities where keys are the same as provided in
     *                  config.storage
     */
    function overview(descriptor, context) {
      $log.debug("Set the content of the overview page");
      var collabId = descriptor.collab || context.collab.id;

      var createContentFile = function(overview, descriptor, context) {
        $log.debug("Fill overview page with content from entity");

        return fetchSourceContent(descriptor, context)
          .then(function(source) {
            return $http.post(bbpConfig.get('api.richtext.v0') + '/richtext/', {
              ctx: overview.context,
              raw: source
            });
          });
      };

      var updateAppId = function(overview, descriptor) {
        $log.debug("Replace the overview page application id");

        return hbpCollaboratoryAppStore.findOne({title: descriptor.app})
          .then(function(app) {
            overview.update({appId: app.id});
            return hbpCollaboratoryNavStore.saveNode(collabId, overview);
          });
      };

      return hbpCollaboratoryNavStore
        .getRoot(collabId)
        .then(function(rootNav) {
          var overview = rootNav.children[0];

          var updateOverview = descriptor.app ?
            updateAppId(overview, descriptor) :
            createContentFile(overview, descriptor, context);

          return updateOverview.then(function() {
            return overview;
          });
        });
    }

    /**
     * Download file entity content.
     *
     * @param {object} descriptor the task configuration
     * @param {string} descriptor.entity either the label to find in
     *                 ``context.entities`` or a the entity UUID.
     * @param {object} context the current task context
     * @param {object} context.entities optional entities in which to lookup for one
     * @return {Promise} the promise of the entity content string
     * @private
     */
    function fetchSourceContent(descriptor, context) {
      var uuid;
      if (context && context.entities && context.entities[descriptor.entity]) {
        uuid = context.entities[descriptor.entity]._uuid;
      } else {
        uuid = descriptor.entity;
      }
      return hbpFileStore.getContent(uuid);
    }
  }]);

angular.module('hbpCollaboratoryAutomator')
.run(['$log', '$q', 'hbpEntityStore', 'hbpErrorService', 'hbpCollaboratoryAutomator', 'hbpCollaboratoryStorage', function createStorage(
  $log, $q, hbpEntityStore,
  hbpErrorService,
  hbpCollaboratoryAutomator,
  hbpCollaboratoryStorage
) {
  hbpCollaboratoryAutomator.registerHandler('storage', storage);

  /**
   * Copy files and folders to the destination collab storage.
   *
   * @memberof hbpCollaboratory.hbpCollaboratoryAutomator.Tasks
   * @param {object} descriptor the task configuration
   * @param {object} descriptor.storage a object where keys are the file path in the
   *                                new collab and value are the UUID of the
   *                                entity to copy at this path.
   * @param {object} [descriptor.collab] id of the collab
   * @param {object} context the current task context
   * @param {object} [context.collab] the collab in which entities will be copied
   * @return {object} created entities where keys are the same as provided in
   *                  config.storage
   */
  function storage(descriptor, context) {
    return hbpCollaboratoryAutomator.ensureParameters(
      descriptor, 'entities'
    ).then(function() {
      return hbpCollaboratoryStorage
        .getProjectByCollab(descriptor.collab || context.collab.id)
        .then(function(projectEntity) {
          var promises = {};
          angular.forEach(descriptor.entities, function(value, name) {
            if (angular.isString(value)) {
              $log.debug("Copy entity with UUID", value);
              promises[name] = (
                hbpEntityStore.copy(value, projectEntity._uuid));
            } else {
              $log.warn('Invalid configuration for storage task', descriptor);
            }
          });
          return $q.all(promises);
        });
    });
  }
}]);

/**
 * @namespace hcFormControlFocus
 * @memberof hbpCollaboratoryForm
 * @desc
 * The ``hcFormControlFocus`` Directive mark a form element as the one that
 * should receive the focus first.
 * @example <caption>Give the focus to the search field</caption>
 * angular.module('exampleApp', ['formControlFocus']);
 *
 * // HTML snippet:
 * // <form ng-app="exampleApp"><input type="search" hc-form-control-focus></form>
 */
angular.module('hbpCollaboratoryForm')
.directive('hcfFormControlFocus', ['$timeout', function hcfFormControlFocus($timeout) {
  return {
    type: 'A',
    link: function formControlFocusLink(scope, elt) {
      $timeout(function() {
        elt[0].focus();
      }, 0, false);
    }
  };
}]);

/**
 * @namespace hcFormGroupState
 * @memberof hbpCollaboratoryForm
 * @desc
 * ``hcfFormGroupState`` directive flag the current form group with
 * the class has-error or has-success depending on its form field
 * current state.
 *
 * @example
 * <caption>Track a field validity at the ``.form-group`` level</caption>
 * angular.module('exampleApp', ['hbpCollaboratory']);
 */
angular.module('hbpCollaboratoryForm')
.directive('hcfFormGroupState', function formGroupState() {
  return {
    type: 'A',
    scope: {
      model: '=hcfFormGroupState'
    },
    link: function formGroupStateLink(scope, elt) {
      scope.$watchGroup(['model.$touched', 'model.$valid'], function() {
        if (!scope.model) {
          return;
        }
        elt.removeClass('has-error', 'has-success');
        if (!scope.model.$touched) {
          return;
        }
        if (scope.model.$valid) {
          elt.addClass('has-success');
        } else {
          elt.addClass('has-error');
        }
      }, true);
    }
  };
});

/**
 * @namespace hbpCollaboratory
 * @desc
 * Provides angular services to work with HBP Collaboratory.
 */
angular.module('hbpCollaboratory', [
  'hbpCollaboratoryAutomator',
  'hbpCollaboratoryNavStore',
  'hbpCollaboratoryAppStore',
  'hbpCollaboratoryForm'
]);

>>>>>>> bc80ecbf
//# sourceMappingURL=angular-hbp-collaboratory.js.map<|MERGE_RESOLUTION|>--- conflicted
+++ resolved
@@ -675,24 +675,26 @@
 }]);
 
 angular.module('clb-automator')
-.run(['$log', '$q', '$http', 'bbpConfig', 'hbpFileStore', 'hbpErrorService', 'clbAutomator', 'hbpCollaboratoryNavStore', function createOverview(
+.run(['$log', '$q', '$http', 'bbpConfig', 'hbpFileStore', 'hbpErrorService', 'clbAutomator', 'hbpCollaboratoryNavStore', 'hbpCollaboratoryAppStore', function createOverview(
   $log, $q, $http, bbpConfig, hbpFileStore, hbpErrorService,
-  clbAutomator, hbpCollaboratoryNavStore
+  clbAutomator, hbpCollaboratoryNavStore, hbpCollaboratoryAppStore
 ) {
   clbAutomator.registerHandler('overview', overview);
 
   /**
-   * Set the content of the overview page using
-   * the content of a file in storage.
+   * Set the content of the overview page.
+   * If an 'entity' is specified, it will use the content of that storage file
+   * If an 'app' name is specified, it will use that app for the overview page
    *
    * The collab is indicated either by an id in `descriptor.collab` or a
    * collab object in `context.collab`.
    *
-   * @memberof module:clb-automator.Tasks
+   * @memberof hbpCollaboratory.hbpCollaboratoryAutomator.Tasks
    * @param {object} descriptor the task configuration
    * @param {object} [descriptor.collab] id of the collab
-   * @param {string} descriptor.entity either a label that can be found in
+   * @param {string} [descriptor.entity] either a label that can be found in
    *                 ``context.entities`` or a FileEntity UUID
+   * @param {string} [descriptor.app] the name of an application
    * @param {object} context the current task context
    * @param {object} [context.collab] the collab in which entities will be copied
    * @param {object} [context.entities] a list of entities to lookup in for
@@ -701,22 +703,43 @@
    *                  config.storage
    */
   function overview(descriptor, context) {
-    $log.debug("Fill overview page with content from entity");
-    var fetch = {
-      rootNav: hbpCollaboratoryNavStore.getRoot(
-        descriptor.collab || context.collab.id),
-      source: fetchSourceContent(descriptor, context)
+    $log.debug("Set the content of the overview page");
+    var collabId = descriptor.collab || context.collab.id;
+    var createContentFile = function(overview, descriptor, context) {
+      $log.debug("Fill overview page with content from entity");
+
+      return fetchSourceContent(descriptor, context)
+        .then(function(source) {
+          return $http.post(bbpConfig.get('api.richtext.v0') + '/richtext/', {
+            ctx: overview.context,
+            raw: source
+          });
+        });
     };
-    return $q.all(fetch)
-    .then(function(results) {
-      var overview = results.rootNav.children[0];
-      return $http.post(bbpConfig.get('api.richtext.v0') + '/richtext/', {
-        ctx: overview.context,
-        raw: results.source
-      }).then(function() {
-        return overview;
+
+    var updateAppId = function(overview, descriptor) {
+      $log.debug("Replace the overview page application id");
+
+      return hbpCollaboratoryAppStore.findOne({title: descriptor.app})
+        .then(function(app) {
+          overview.update({appId: app.id});
+          return hbpCollaboratoryNavStore.saveNode(collabId, overview);
+        });
+    };
+
+    return hbpCollaboratoryNavStore
+      .getRoot(collabId)
+      .then(function(rootNav) {
+        var overview = rootNav.children[0];
+
+        var updateOverview = descriptor.app ?
+          updateAppId(overview, descriptor) :
+          createContentFile(overview, descriptor, context);
+
+        return updateOverview.then(function() {
+          return overview;
+        });
       });
-    });
   }
 
   /**
@@ -1460,321 +1483,4 @@
     };
   }]);
 
-<<<<<<< HEAD
-=======
-angular.module('hbpCollaboratoryAutomator')
-.run(['$log', '$q', 'hbpCollabStore', 'hbpCollaboratoryAutomator', function createCollab(
-  $log, $q, hbpCollabStore,
-  hbpCollaboratoryAutomator
-) {
-  hbpCollaboratoryAutomator.registerHandler('collab', createCollab);
-
-  /**
-   * @function createCollab
-   * @memberof hbpCollaboratory.hbpCollaboratoryAutomator.Tasks
-   * @desc
-   *  Create a collab defined by the given options.
-   * @param {object} descriptor - Parameters to create the collab
-   * @param {string} descriptor.name - Name of the collab
-   * @param {string} descriptor.description - Description in less than 140 characters
-   *                                       of the collab
-   * @param {string} [descriptor.privacy] - 'private' or 'public'. Notes that only
-   *                                   HBP Members can create private collab
-   * @param {Array} [after] - descriptor of subtasks
-   * @return {Promise} - promise of a collab
-   */
-  function createCollab(descriptor) {
-    var attr = hbpCollaboratoryAutomator.extractAttributes(
-      descriptor,
-      ['title', 'content', 'private']
-    );
-    $log.debug('Create collab', descriptor);
-    return hbpCollabStore.create(attr);
-  }
-}]);
-
-angular.module('hbpCollaboratoryAutomator')
-.run(['$log', 'hbpCollaboratoryAppStore', 'hbpCollaboratoryNavStore', 'hbpCollaboratoryAutomator', 'hbpCollaboratoryStorage', 'hbpEntityStore', function createNavItem(
-  $log,
-  hbpCollaboratoryAppStore,
-  hbpCollaboratoryNavStore,
-  hbpCollaboratoryAutomator,
-  hbpCollaboratoryStorage,
-  hbpEntityStore
-) {
-  hbpCollaboratoryAutomator.registerHandler('nav', createNavItem);
-
-  /**
-   * Create a new nav item.
-   * @memberof hbpCollaboratory.hbpCollaboratoryAutomator.Tasks
-   * @param {object} descriptor a descriptor description
-   * @param {string} descriptor.name name of the nav item
-   * @param {Collab} descriptor.collabId collab in which to add the item in.
-   * @param {string} descriptor.app app name linked to the nav item
-   * @param {object} [context] the current run context
-   * @param {object} [context.collab] a collab instance created previously
-   * @return {Promise} promise of a NavItem instance
-   */
-  function createNavItem(descriptor, context) {
-    var collabId = function() {
-      return (descriptor && descriptor.collab) ||
-        (context && context.collab.id);
-    };
-    var findApp = function(app) {
-      return hbpCollaboratoryAppStore.findOne({title: app});
-    };
-    var createNav = function(app) {
-      return hbpCollaboratoryNavStore.getRoot(collabId())
-      .then(function(parentItem) {
-        return hbpCollaboratoryNavStore.addNode(collabId(),
-          new hbpCollaboratoryNavStore.NavItem({
-            collab: collabId(),
-            name: descriptor.name,
-            appId: app.id,
-            parentId: parentItem.id
-          })
-        );
-      });
-    };
-    var linkToStorage = function(nav) {
-      if (!descriptor.entity) {
-        return nav;
-      }
-      var setLink = function(entity) {
-        return hbpCollaboratoryStorage.setContextMetadata(entity, nav.context)
-        .then(function() {
-          return nav;
-        });
-      };
-      // It might be the name used in a previous storage task.
-      if (context && context.storage && context.storage[descriptor.entity]) {
-        return setLink(context.storage[descriptor.entity]);
-      }
-      return hbpEntityStore.get(descriptor.entity).then(setLink);
-    };
-
-    $log.debug('Create nav item', descriptor, context);
-
-    return hbpCollaboratoryAutomator.ensureParameters(descriptor, 'app', 'name')
-    .then(function() {
-      return findApp(descriptor.app)
-      .then(createNav)
-      .then(linkToStorage);
-    });
-  }
-}]);
-
-angular.module('hbpCollaboratoryAutomator')
-  .run(['$log', '$q', '$http', 'bbpConfig', 'hbpFileStore', 'hbpErrorService', 'hbpCollaboratoryAutomator', 'hbpCollaboratoryNavStore', 'hbpCollaboratoryAppStore', function createOverview(
-    $log, $q, $http, bbpConfig, hbpFileStore, hbpErrorService,
-    hbpCollaboratoryAutomator, hbpCollaboratoryNavStore,
-    hbpCollaboratoryAppStore
-  ) {
-    hbpCollaboratoryAutomator.registerHandler('overview', overview);
-
-    /**
-     * Set the content of the overview page.
-     * If an 'entity' is specified, it will use the content of that storage file
-     * If an 'app' name is specified, it will use that app for the overview page
-     *
-     * The collab is indicated either by an id in `descriptor.collab` or a
-     * collab object in `context.collab`.
-     *
-     * @memberof hbpCollaboratory.hbpCollaboratoryAutomator.Tasks
-     * @param {object} descriptor the task configuration
-     * @param {object} [descriptor.collab] id of the collab
-     * @param {string} [descriptor.entity] either a label that can be found in
-     *                 ``context.entities`` or a FileEntity UUID
-     * @param {string} [descriptor.app] the name of an application
-     * @param {object} context the current task context
-     * @param {object} [context.collab] the collab in which entities will be copied
-     * @param {object} [context.entities] a list of entities to lookup in for
-     *                   descriptor.entiry value
-     * @return {object} created entities where keys are the same as provided in
-     *                  config.storage
-     */
-    function overview(descriptor, context) {
-      $log.debug("Set the content of the overview page");
-      var collabId = descriptor.collab || context.collab.id;
-
-      var createContentFile = function(overview, descriptor, context) {
-        $log.debug("Fill overview page with content from entity");
-
-        return fetchSourceContent(descriptor, context)
-          .then(function(source) {
-            return $http.post(bbpConfig.get('api.richtext.v0') + '/richtext/', {
-              ctx: overview.context,
-              raw: source
-            });
-          });
-      };
-
-      var updateAppId = function(overview, descriptor) {
-        $log.debug("Replace the overview page application id");
-
-        return hbpCollaboratoryAppStore.findOne({title: descriptor.app})
-          .then(function(app) {
-            overview.update({appId: app.id});
-            return hbpCollaboratoryNavStore.saveNode(collabId, overview);
-          });
-      };
-
-      return hbpCollaboratoryNavStore
-        .getRoot(collabId)
-        .then(function(rootNav) {
-          var overview = rootNav.children[0];
-
-          var updateOverview = descriptor.app ?
-            updateAppId(overview, descriptor) :
-            createContentFile(overview, descriptor, context);
-
-          return updateOverview.then(function() {
-            return overview;
-          });
-        });
-    }
-
-    /**
-     * Download file entity content.
-     *
-     * @param {object} descriptor the task configuration
-     * @param {string} descriptor.entity either the label to find in
-     *                 ``context.entities`` or a the entity UUID.
-     * @param {object} context the current task context
-     * @param {object} context.entities optional entities in which to lookup for one
-     * @return {Promise} the promise of the entity content string
-     * @private
-     */
-    function fetchSourceContent(descriptor, context) {
-      var uuid;
-      if (context && context.entities && context.entities[descriptor.entity]) {
-        uuid = context.entities[descriptor.entity]._uuid;
-      } else {
-        uuid = descriptor.entity;
-      }
-      return hbpFileStore.getContent(uuid);
-    }
-  }]);
-
-angular.module('hbpCollaboratoryAutomator')
-.run(['$log', '$q', 'hbpEntityStore', 'hbpErrorService', 'hbpCollaboratoryAutomator', 'hbpCollaboratoryStorage', function createStorage(
-  $log, $q, hbpEntityStore,
-  hbpErrorService,
-  hbpCollaboratoryAutomator,
-  hbpCollaboratoryStorage
-) {
-  hbpCollaboratoryAutomator.registerHandler('storage', storage);
-
-  /**
-   * Copy files and folders to the destination collab storage.
-   *
-   * @memberof hbpCollaboratory.hbpCollaboratoryAutomator.Tasks
-   * @param {object} descriptor the task configuration
-   * @param {object} descriptor.storage a object where keys are the file path in the
-   *                                new collab and value are the UUID of the
-   *                                entity to copy at this path.
-   * @param {object} [descriptor.collab] id of the collab
-   * @param {object} context the current task context
-   * @param {object} [context.collab] the collab in which entities will be copied
-   * @return {object} created entities where keys are the same as provided in
-   *                  config.storage
-   */
-  function storage(descriptor, context) {
-    return hbpCollaboratoryAutomator.ensureParameters(
-      descriptor, 'entities'
-    ).then(function() {
-      return hbpCollaboratoryStorage
-        .getProjectByCollab(descriptor.collab || context.collab.id)
-        .then(function(projectEntity) {
-          var promises = {};
-          angular.forEach(descriptor.entities, function(value, name) {
-            if (angular.isString(value)) {
-              $log.debug("Copy entity with UUID", value);
-              promises[name] = (
-                hbpEntityStore.copy(value, projectEntity._uuid));
-            } else {
-              $log.warn('Invalid configuration for storage task', descriptor);
-            }
-          });
-          return $q.all(promises);
-        });
-    });
-  }
-}]);
-
-/**
- * @namespace hcFormControlFocus
- * @memberof hbpCollaboratoryForm
- * @desc
- * The ``hcFormControlFocus`` Directive mark a form element as the one that
- * should receive the focus first.
- * @example <caption>Give the focus to the search field</caption>
- * angular.module('exampleApp', ['formControlFocus']);
- *
- * // HTML snippet:
- * // <form ng-app="exampleApp"><input type="search" hc-form-control-focus></form>
- */
-angular.module('hbpCollaboratoryForm')
-.directive('hcfFormControlFocus', ['$timeout', function hcfFormControlFocus($timeout) {
-  return {
-    type: 'A',
-    link: function formControlFocusLink(scope, elt) {
-      $timeout(function() {
-        elt[0].focus();
-      }, 0, false);
-    }
-  };
-}]);
-
-/**
- * @namespace hcFormGroupState
- * @memberof hbpCollaboratoryForm
- * @desc
- * ``hcfFormGroupState`` directive flag the current form group with
- * the class has-error or has-success depending on its form field
- * current state.
- *
- * @example
- * <caption>Track a field validity at the ``.form-group`` level</caption>
- * angular.module('exampleApp', ['hbpCollaboratory']);
- */
-angular.module('hbpCollaboratoryForm')
-.directive('hcfFormGroupState', function formGroupState() {
-  return {
-    type: 'A',
-    scope: {
-      model: '=hcfFormGroupState'
-    },
-    link: function formGroupStateLink(scope, elt) {
-      scope.$watchGroup(['model.$touched', 'model.$valid'], function() {
-        if (!scope.model) {
-          return;
-        }
-        elt.removeClass('has-error', 'has-success');
-        if (!scope.model.$touched) {
-          return;
-        }
-        if (scope.model.$valid) {
-          elt.addClass('has-success');
-        } else {
-          elt.addClass('has-error');
-        }
-      }, true);
-    }
-  };
-});
-
-/**
- * @namespace hbpCollaboratory
- * @desc
- * Provides angular services to work with HBP Collaboratory.
- */
-angular.module('hbpCollaboratory', [
-  'hbpCollaboratoryAutomator',
-  'hbpCollaboratoryNavStore',
-  'hbpCollaboratoryAppStore',
-  'hbpCollaboratoryForm'
-]);
-
->>>>>>> bc80ecbf
 //# sourceMappingURL=angular-hbp-collaboratory.js.map